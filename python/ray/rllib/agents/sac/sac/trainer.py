import logging

from ray.rllib.agents.sac.sac.config import DEFAULT_CONFIG
from ray.rllib.agents.sac.sac.dev_utils import using_ray_8
from ray.rllib.agents.sac.sac.sac_policy import SACTFPolicy
from ray.rllib.agents.sac.sac.rllib_proxy._trainer_template import build_trainer
from ray.rllib.evaluation.sample_batch import DEFAULT_POLICY_ID
from ray.rllib.optimizers import SyncReplayOptimizer
from ray.rllib.utils.schedules import ConstantSchedule, LinearSchedule

<<<<<<< HEAD
=======
from sac.config import DEFAULT_CONFIG
from sac.dev_utils import using_ray_8
from sac.sac_policy import SACTFPolicy
from sac.rllib_proxy import build_trainer, DEFAULT_POLICY_ID
from sac.rllib_proxy import ConstantSchedule, LinearSchedule
>>>>>>> 224587a0

logger = logging.getLogger(__name__)


def make_optimizer(workers, config):
    if using_ray_8():
        from ray.rllib.optimizers import SyncReplayOptimizer
        return SyncReplayOptimizer(
            workers,
            learning_starts=config["learning_starts"],
            buffer_size=config["buffer_size"],
            prioritized_replay=config["prioritized_replay"],
            prioritized_replay_alpha=config["prioritized_replay_alpha"],
            prioritized_replay_beta=config["prioritized_replay_beta"],
            schedule_max_timesteps=config["schedule_max_timesteps"],
            beta_annealing_fraction=config["beta_annealing_fraction"],
            final_prioritized_replay_beta=config["final_prioritized_replay_beta"],
            prioritized_replay_eps=config["prioritized_replay_eps"],
            train_batch_size=config["train_batch_size"],
            sample_batch_size=config["sample_batch_size"],
            **config["optimizer"])
    else:
        from sac.rllib_proxy._patched._sync_replay_optimizer import SyncReplayOptimizer
        print(f"DEBUG: sac/trainer::31 {workers}")
        local_evaluator, remote_evaluators = workers
        return SyncReplayOptimizer(
            local_evaluator,
            remote_evaluators,
            learning_starts=config["learning_starts"],
            buffer_size=config["buffer_size"],
            prioritized_replay=config["prioritized_replay"],
            prioritized_replay_alpha=config["prioritized_replay_alpha"],
            prioritized_replay_beta=config["prioritized_replay_beta"],
            schedule_max_timesteps=config["schedule_max_timesteps"],
            beta_annealing_fraction=config["beta_annealing_fraction"],
            final_prioritized_replay_beta=config["final_prioritized_replay_beta"],
            prioritized_replay_eps=config["prioritized_replay_eps"],
            train_batch_size=config["train_batch_size"],
            sample_batch_size=config["sample_batch_size"],
            **config["optimizer"]
        )


def check_config_and_setup_param_noise(config):
    """Update the config based on settings.

    Rewrites sample_batch_size to take into account n_step truncation, and also
    adds the necessary callbacks to support parameter space noise exploration.
    """

    # Update effective batch size to include n-step
    adjusted_batch_size = max(config["sample_batch_size"],
                              config.get("n_step", 1))
    config["sample_batch_size"] = adjusted_batch_size

    if config.get("parameter_noise", False):
        if config["batch_mode"] != "complete_episodes":
            raise ValueError("Exploration with parameter space noise requires "
                             "batch_mode to be complete_episodes.")
        if config.get("noisy", False):
            raise ValueError(
                "Exploration with parameter space noise and noisy network "
                "cannot be used at the same time.")
        if config["callbacks"]["on_episode_start"]:
            start_callback = config["callbacks"]["on_episode_start"]
        else:
            start_callback = None

        def on_episode_start(info):
            # as a callback function to sample and pose parameter space
            # noise on the parameters of network
            policies = info["policy"]
            for pi in policies.values():
                pi.add_parameter_noise()
            if start_callback:
                start_callback(info)

        config["callbacks"]["on_episode_start"] = on_episode_start
        if config["callbacks"]["on_episode_end"]:
            end_callback = config["callbacks"]["on_episode_end"]
        else:
            end_callback = None

        def on_episode_end(info):
            # as a callback function to monitor the distance
            # between noisy policy and original policy
            policies = info["policy"]
            episode = info["episode"]
            model = policies[DEFAULT_POLICY_ID].model
            if hasattr(model, "pi_distance"):
                episode.custom_metrics["policy_distance"] = model.pi_distance
            if end_callback:
                end_callback(info)

        config["callbacks"]["on_episode_end"] = on_episode_end


def get_initial_state(config):
    return {
        "last_target_update_ts": 0,
        "num_target_updates": 0,
    }


def make_exploration_schedule(config, worker_index):
    # Use either a different `eps` per worker, or a linear schedule.
    if config["per_worker_exploration"]:
        assert config["num_workers"] > 1, \
            "This requires multiple workers"
        if worker_index >= 0:
            # Exploration constants from the Ape-X paper
            exponent = (
                1 + worker_index / float(config["num_workers"] - 1) * 7)
            return ConstantSchedule(0.4 ** exponent)
        else:
            # local ev should have zero exploration so that eval rollouts
            # run properly
            return ConstantSchedule(0.0)
    return LinearSchedule(
        schedule_timesteps=int(
            config["exploration_fraction"] * config["schedule_max_timesteps"]),
        initial_p=1.0,
        final_p=config["exploration_final_eps"])


def setup_exploration(trainer):
    trainer.exploration0 = make_exploration_schedule(trainer.config, -1)
    trainer.explorations = [
        make_exploration_schedule(trainer.config, i)
        for i in range(trainer.config["num_workers"])
    ]


def update_worker_explorations(trainer):
    global_timestep = trainer.optimizer.num_steps_sampled
    exp_vals = [trainer.exploration0.value(global_timestep)]
    if using_ray_8():
        trainer.workers.local_worker().foreach_trainable_policy(
            lambda p, _: p.set_epsilon(exp_vals[0]))
        for i, e in enumerate(trainer.workers.remote_workers()):
            exp_val = trainer.explorations[i].value(global_timestep)
            e.foreach_trainable_policy.remote(lambda p, _: p.set_epsilon(exp_val))
            exp_vals.append(exp_val)
    else:
        trainer.local_evaluator.foreach_trainable_policy(
            lambda p, _: p.set_epsilon(exp_vals[0]))
        for i, e in enumerate(trainer.remote_evaluators):
            exp_val = trainer.explorations[i].value(global_timestep)
            e.foreach_trainable_policy.remote(lambda p, _: p.set_epsilon(exp_val))
            exp_vals.append(exp_val)
    trainer.train_start_timestep = global_timestep
    trainer.cur_exp_vals = exp_vals


def add_trainer_metrics(trainer, result):
    global_timestep = trainer.optimizer.num_steps_sampled
    result.update(
        timesteps_this_iter=global_timestep - trainer.train_start_timestep,
        info=dict({
            "min_exploration": min(trainer.cur_exp_vals),
            "max_exploration": max(trainer.cur_exp_vals),
            "num_target_updates": trainer.state["num_target_updates"],
        }, **trainer.optimizer.stats()))


def update_target_if_needed(trainer, fetches):
    global_timestep = trainer.optimizer.num_steps_sampled
    if global_timestep - trainer.state["last_target_update_ts"] > \
        trainer.config["target_network_update_freq"]:
        if using_ray_8():
            trainer.workers.local_worker().foreach_trainable_policy(
                lambda p, _: p.update_target())
        else:
            trainer.local_evaluator.foreach_trainable_policy(
                lambda p, _: p.update_target())
        trainer.state["last_target_update_ts"] = global_timestep
        trainer.state["num_target_updates"] += 1


def collect_metrics(trainer):
    if trainer.config["per_worker_exploration"]:
        # Only collect metrics from the third of workers with lowest eps
        result = trainer.collect_metrics(
            selected_workers=trainer.workers.remote_workers()[
                             -len(trainer.workers.remote_workers()) // 3:])
    else:
        result = trainer.collect_metrics()
    return result


def disable_exploration(trainer):
    trainer.evaluation_workers.local_worker().foreach_trainable_policy(
        lambda p, _: p.set_epsilon(0))


GenericOffPolicyTrainer = build_trainer(
    name="GenericOffPolicyAlgorithm",
    default_policy=None,
    default_config=DEFAULT_CONFIG,
    validate_config=check_config_and_setup_param_noise,
    get_initial_state=get_initial_state,
    make_policy_optimizer=make_optimizer,
    before_init=setup_exploration,
    before_train_step=update_worker_explorations,
    after_optimizer_step=update_target_if_needed,
    after_train_result=add_trainer_metrics,
    collect_metrics_fn=collect_metrics,
    before_evaluate_fn=disable_exploration)


SACTrainer = GenericOffPolicyTrainer.with_updates(
    name="SAC", default_config=DEFAULT_CONFIG, default_policy=SACTFPolicy)<|MERGE_RESOLUTION|>--- conflicted
+++ resolved
@@ -5,17 +5,8 @@
 from ray.rllib.agents.sac.sac.sac_policy import SACTFPolicy
 from ray.rllib.agents.sac.sac.rllib_proxy._trainer_template import build_trainer
 from ray.rllib.evaluation.sample_batch import DEFAULT_POLICY_ID
-from ray.rllib.optimizers import SyncReplayOptimizer
 from ray.rllib.utils.schedules import ConstantSchedule, LinearSchedule
 
-<<<<<<< HEAD
-=======
-from sac.config import DEFAULT_CONFIG
-from sac.dev_utils import using_ray_8
-from sac.sac_policy import SACTFPolicy
-from sac.rllib_proxy import build_trainer, DEFAULT_POLICY_ID
-from sac.rllib_proxy import ConstantSchedule, LinearSchedule
->>>>>>> 224587a0
 
 logger = logging.getLogger(__name__)
 
@@ -38,7 +29,7 @@
             sample_batch_size=config["sample_batch_size"],
             **config["optimizer"])
     else:
-        from sac.rllib_proxy._patched._sync_replay_optimizer import SyncReplayOptimizer
+        from ray.rllib.agents.sac.sac.rllib_proxy._patched._sync_replay_optimizer import SyncReplayOptimizer
         print(f"DEBUG: sac/trainer::31 {workers}")
         local_evaluator, remote_evaluators = workers
         return SyncReplayOptimizer(
