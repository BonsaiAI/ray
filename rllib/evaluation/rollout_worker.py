--- conflicted
+++ resolved
@@ -27,11 +27,7 @@
     OffPolicyEstimate
 from ray.rllib.offline.is_estimator import ImportanceSamplingEstimator
 from ray.rllib.offline.wis_estimator import WeightedImportanceSamplingEstimator
-<<<<<<< HEAD
-from ray.rllib.policy.sample_batch import MultiAgentBatch, DEFAULT_POLICY_ID
-=======
 from ray.rllib.policy.sample_batch import MultiAgentBatch, DEFAULT_POLICY_ID, SampleBatch
->>>>>>> 21b289e9
 from ray.rllib.policy.policy import Policy
 from ray.rllib.policy.tf_policy import TFPolicy
 from ray.rllib.policy.torch_policy import TorchPolicy
@@ -50,17 +46,10 @@
 from ray.util.debug import log_once, disable_log_once_globally, \
     enable_periodic_logging
 from ray.util.iter import ParallelIteratorWorker
-<<<<<<< HEAD
 
 if TYPE_CHECKING:
     from ray.rllib.evaluation.observation_function import ObservationFunction
 
-=======
-
-if TYPE_CHECKING:
-    from ray.rllib.evaluation.observation_function import ObservationFunction
-
->>>>>>> 21b289e9
 # Generic type var for foreach_* methods.
 T = TypeVar("T")
 
@@ -645,21 +634,6 @@
                 self.async_env, self.env, self.policy_map))
 
     @DeveloperAPI
-<<<<<<< HEAD
-    def sample(self) -> SampleBatchType:
-        """Returns a batch of experience sampled from this worker.
-
-        This method must be implemented by subclasses.
-
-        Returns:
-            SampleBatchType: A columnar batch of experiences (e.g., tensors).
-
-        Examples:
-            >>> print(worker.sample())
-            SampleBatch({"obs": [1, 2, 3], "action": [0, 1, 0], ...})
-        """
-
-=======
     def gen_rollouts(self):
         """Simple generator of rollouts.
         This generator is used by the ParallelRollout operators to produce
@@ -695,7 +669,6 @@
             SampleBatch({"obs": [1, 2, 3], "action": [0, 1, 0], ...})
         """
 
->>>>>>> 21b289e9
         if self.fake_sampler and self.last_batch is not None:
             return self.last_batch
         elif self.input_reader is None:
