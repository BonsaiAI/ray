--- conflicted
+++ resolved
@@ -28,11 +28,7 @@
 # manually.
 
 SUPPORTED_PYTHONS = [(3, 6), (3, 7), (3, 8)]
-<<<<<<< HEAD
-SUPPORTED_BAZEL = (3, 2, 0)
-=======
 SUPPORTED_BAZEL = (3, 4, 1)
->>>>>>> 21b289e9
 
 ROOT_DIR = os.path.dirname(__file__)
 BUILD_JAVA = os.getenv("RAY_INSTALL_JAVA") == "1"
