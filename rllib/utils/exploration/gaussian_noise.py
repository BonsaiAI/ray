--- conflicted
+++ resolved
@@ -75,17 +75,10 @@
 
         # The current timestep value (tf-var or python int).
         self.last_timestep = get_variable(
-<<<<<<< HEAD
-            np.array(0, np.int64),
-            framework=self.framework,
-            tf_name="timestep",
-            dtype=np.int64)
-=======
             np.array(0, np.int32),
             framework=self.framework,
             tf_name="timestep",
             dtype=np.int32)
->>>>>>> 21b289e9
 
         # Build the tf-info-op.
         if self.framework in ["tf2", "tf", "tfe"]:
