from gym.spaces import Space
<<<<<<< HEAD
from typing import List, Optional, Union, TYPE_CHECKING
=======
from typing import Any, Dict, List, Optional, Union, TYPE_CHECKING
>>>>>>> 21b289e9

from ray.rllib.env.base_env import BaseEnv
from ray.rllib.models.action_dist import ActionDistribution
from ray.rllib.models.modelv2 import ModelV2
from ray.rllib.policy.sample_batch import SampleBatch
from ray.rllib.utils.annotations import DeveloperAPI
from ray.rllib.utils.framework import try_import_torch, TensorType
from ray.rllib.utils.typing import LocalOptimizer, TrainerConfigDict

if TYPE_CHECKING:
    from ray.rllib.policy.policy import Policy

_, nn = try_import_torch()


@DeveloperAPI
class Exploration:
    """Implements an exploration strategy for Policies.

    An Exploration takes model outputs, a distribution, and a timestep from
    the agent and computes an action to apply to the environment using an
    implemented exploration schema.
    """

    def __init__(self, action_space: Space, *, framework: str,
                 policy_config: TrainerConfigDict, model: ModelV2,
                 num_workers: int, worker_index: int):
        """
        Args:
            action_space (Space): The action space in which to explore.
            framework (str): One of "tf" or "torch".
            policy_config (TrainerConfigDict): The Policy's config dict.
            model (ModelV2): The Policy's model.
            num_workers (int): The overall number of workers used.
            worker_index (int): The index of the worker using this class.
        """
        self.action_space = action_space
        self.policy_config = policy_config
        self.model = model
        self.num_workers = num_workers
        self.worker_index = worker_index
        self.framework = framework
        # The device on which the Model has been placed.
        # This Exploration will be on the same device.
        self.device = None
        if isinstance(self.model, nn.Module):
            params = list(self.model.parameters())
            if params:
                self.device = params[0].device

    @DeveloperAPI
    def before_compute_actions(
            self,
            *,
            timestep: Optional[Union[TensorType, int]] = None,
            explore: Optional[Union[TensorType, bool]] = None,
            tf_sess: Optional["tf.Session"] = None,
            **kwargs):
        """Hook for preparations before policy.compute_actions() is called.

        Args:
            timestep (Optional[Union[TensorType, int]]): An optional timestep
                tensor.
            explore (Optional[Union[TensorType, bool]]): An optional explore
                boolean flag.
            tf_sess (Optional[tf.Session]): The tf-session object to use.
            **kwargs: Forward compatibility kwargs.
        """
        pass

    # yapf: disable
    # __sphinx_doc_begin_get_exploration_action__

    @DeveloperAPI
    def get_exploration_action(self,
                               *,
                               action_distribution: ActionDistribution,
                               timestep: Union[TensorType, int],
                               explore: bool = True):
        """Returns a (possibly) exploratory action and its log-likelihood.

        Given the Model's logits outputs and action distribution, returns an
        exploratory action.

        Args:
            action_distribution (ActionDistribution): The instantiated
                ActionDistribution object to work with when creating
                exploration actions.
            timestep (Union[TensorType, int]): The current sampling time step.
                It can be a tensor for TF graph mode, otherwise an integer.
            explore (Union[TensorType, bool]): True: "Normal" exploration
                behavior. False: Suppress all exploratory behavior and return
                a deterministic action.

        Returns:
            Tuple:
            - The chosen exploration action or a tf-op to fetch the exploration
              action from the graph.
            - The log-likelihood of the exploration action.
        """
        pass

    # __sphinx_doc_end_get_exploration_action__
    # yapf: enable

    @DeveloperAPI
    def on_episode_start(self,
                         policy: "Policy",
                         *,
                         environment: BaseEnv = None,
                         episode: int = None,
<<<<<<< HEAD
                         tf_sess: Optional["tf.Session"] = None):
=======
                         tf_sess: Optional["tf.Session"] = None,
                         env_infos: Dict[str, Any] = {}):
>>>>>>> 21b289e9
        """Handles necessary exploration logic at the beginning of an episode.

        Args:
            policy (Policy): The Policy object that holds this Exploration.
            environment (BaseEnv): The environment object we are acting in.
            episode (int): The number of the episode that is starting.
            tf_sess (Optional[tf.Session]): In case of tf, the session object.
            env_infos (Dict): Dictionary with the info values comming from each
                agent. These are the info values return by the poll method in
                BaseEnv. They are being passed here by sampler in the _env_runner
                method.
        """
        pass

    @DeveloperAPI
    def on_episode_end(self,
                       policy: "Policy",
                       *,
                       environment: BaseEnv = None,
                       episode: int = None,
                       tf_sess: Optional["tf.Session"] = None):
        """Handles necessary exploration logic at the end of an episode.

        Args:
            policy (Policy): The Policy object that holds this Exploration.
            environment (BaseEnv): The environment object we are acting in.
            episode (int): The number of the episode that is starting.
            tf_sess (Optional[tf.Session]): In case of tf, the session object.
        """
        pass

    @DeveloperAPI
    def postprocess_trajectory(self,
                               policy: "Policy",
                               sample_batch: SampleBatch,
                               tf_sess: Optional["tf.Session"] = None):
        """Handles post-processing of done episode trajectories.

        Changes the given batch in place. This callback is invoked by the
        sampler after policy.postprocess_trajectory() is called.

        Args:
            policy (Policy): The owning policy object.
            sample_batch (SampleBatch): The SampleBatch object to post-process.
            tf_sess (Optional[tf.Session]): An optional tf.Session object.
        """
        return sample_batch

    @DeveloperAPI
    def get_exploration_optimizer(self, optimizers: List[LocalOptimizer]) -> \
            List[LocalOptimizer]:
        """May add optimizer(s) to the Policy's own `optimizers`.

        The number of optimizers (Policy's plus Exploration's optimizers) must
        match the number of loss terms produced by the Policy's loss function
        and the Exploration component's loss terms.

        Args:
            optimizers (List[LocalOptimizer]): The list of the Policy's
                local optimizers.

        Returns:
            List[LocalOptimizer]: The updated list of local optimizers to use
                on the different loss terms.
        """
        return optimizers

    @DeveloperAPI
    def get_exploration_loss(self, policy_loss: List[TensorType],
                             train_batch: SampleBatch) -> List[TensorType]:
        """May add loss term(s) to the Policy's own loss(es).

        Args:
            policy_loss (List[TensorType]): Loss(es) already calculated by the
                Policy's own loss function and maybe the Model's custom loss.
            train_batch (SampleBatch): The training data to calculate the
                loss(es) for. This train data has already gone through
                this Exploration's `postprocess_trajectory()` method.

        Returns:
            List[TensorType]: The updated list of loss terms.
                This may be the original Policy loss(es), altered, and/or new
                loss terms added to it.
        """
        return policy_loss

    @DeveloperAPI
    def get_info(self, sess: Optional["tf.Session"] = None):
        """Returns a description of the current exploration state.

        This is not necessarily the state itself (and cannot be used in
        set_state!), but rather useful (e.g. debugging) information.

        Args:
            sess (Optional[tf.Session]): An optional tf Session object to use.

        Returns:
            dict: A description of the Exploration (not necessarily its state).
                This may include tf.ops as values in graph mode.
        """
        return {}

    @DeveloperAPI
    def restore_info(self, info: dict):
        """
        Allows to restore the exploration state or at least the current point
        of the schedule.

        Args:
            info (Dict): A dictionary with the same structure of the one return
            by get_info.
        """
        pass

    @DeveloperAPI
    def deterministic_sample(self):
        """
        Get the deterministic "sampling" output for the exploration strategy.
        This is usually the deterministic_sample of the action_dist
        used.
        This should be available in sub-classes when the get_exploration_action
        method is called
        """
        # TODO: [Edi] not available in all sub-classes yet.
        raise NotImplementedError<|MERGE_RESOLUTION|>--- conflicted
+++ resolved
@@ -1,9 +1,5 @@
 from gym.spaces import Space
-<<<<<<< HEAD
-from typing import List, Optional, Union, TYPE_CHECKING
-=======
 from typing import Any, Dict, List, Optional, Union, TYPE_CHECKING
->>>>>>> 21b289e9
 
 from ray.rllib.env.base_env import BaseEnv
 from ray.rllib.models.action_dist import ActionDistribution
@@ -115,12 +111,8 @@
                          *,
                          environment: BaseEnv = None,
                          episode: int = None,
-<<<<<<< HEAD
-                         tf_sess: Optional["tf.Session"] = None):
-=======
                          tf_sess: Optional["tf.Session"] = None,
                          env_infos: Dict[str, Any] = {}):
->>>>>>> 21b289e9
         """Handles necessary exploration logic at the beginning of an episode.
 
         Args:
