<<<<<<< HEAD
from typing import Dict, Optional, TYPE_CHECKING
=======
from typing import Any, Dict, Optional, TYPE_CHECKING
>>>>>>> 21b289e9

from ray.rllib.env import BaseEnv
from ray.rllib.policy import Policy
from ray.rllib.policy.sample_batch import SampleBatch
from ray.rllib.evaluation import MultiAgentEpisode
from ray.rllib.utils.annotations import PublicAPI
from ray.rllib.utils.deprecation import deprecation_warning
from ray.rllib.utils.typing import AgentID, PolicyID
from ray.util.debug import log_once

if TYPE_CHECKING:
    from ray.rllib.evaluation import RolloutWorker


@PublicAPI
class DefaultCallbacks:
    """Abstract base class for RLlib callbacks (similar to Keras callbacks).

    These callbacks can be used for custom metrics and custom postprocessing.

    By default, all of these callbacks are no-ops. To configure custom training
    callbacks, subclass DefaultCallbacks and then set
    {"callbacks": YourCallbacksClass} in the trainer config.
    """

    def __init__(self, legacy_callbacks_dict: Dict[str, callable] = None):
        if legacy_callbacks_dict:
            deprecation_warning(
                "callbacks dict interface",
                "a class extending rllib.agents.callbacks.DefaultCallbacks")
        self.legacy_callbacks = legacy_callbacks_dict or {}

    def on_episode_start(self,
                         *,
                         worker: "RolloutWorker",
                         base_env: BaseEnv,
                         policies: Dict[PolicyID, Policy],
                         episode: MultiAgentEpisode,
                         env_index: Optional[int] = None,
<<<<<<< HEAD
=======
                         env_infos: Dict[str, Any],
>>>>>>> 21b289e9
                         **kwargs) -> None:
        """Callback run on the rollout worker before each episode starts.

        Args:
            worker (RolloutWorker): Reference to the current rollout worker.
            base_env (BaseEnv): BaseEnv running the episode. The underlying
                env object can be gotten by calling base_env.get_unwrapped().
            policies (dict): Mapping of policy id to policy objects. In single
                agent mode there will only be a single "default" policy.
            episode (MultiAgentEpisode): Episode object which contains episode
                state. You can use the `episode.user_data` dict to store
                temporary data, and `episode.custom_metrics` to store custom
                metrics for the episode.
            env_index (EnvID): Obsoleted: The ID of the environment, which the
                episode belongs to.
<<<<<<< HEAD
=======
            env_infos (Dict): Dictionary with the info values comming from each
                agent. These are the info values return by the poll method in
                BaseEnv. They are being passed here by sampler in the _env_runner
                method.
>>>>>>> 21b289e9
            kwargs: Forward compatibility placeholder.
        """

        if env_index is not None:
            if log_once("callbacks_env_index_deprecated"):
                deprecation_warning("env_index", "episode.env_id", error=False)

        if self.legacy_callbacks.get("on_episode_start"):
            self.legacy_callbacks["on_episode_start"]({
                "env": base_env,
                "policy": policies,
                "episode": episode,
                "env_infos": env_infos,
            })

    def on_episode_step(self,
                        *,
                        worker: "RolloutWorker",
                        base_env: BaseEnv,
                        episode: MultiAgentEpisode,
                        env_index: Optional[int] = None,
                        **kwargs) -> None:
        """Runs on each episode step.

        Args:
            worker (RolloutWorker): Reference to the current rollout worker.
            base_env (BaseEnv): BaseEnv running the episode. The underlying
                env object can be gotten by calling base_env.get_unwrapped().
            episode (MultiAgentEpisode): Episode object which contains episode
                state. You can use the `episode.user_data` dict to store
                temporary data, and `episode.custom_metrics` to store custom
                metrics for the episode.
            env_index (EnvID): Obsoleted: The ID of the environment, which the
                episode belongs to.
            kwargs: Forward compatibility placeholder.
        """

        if env_index is not None:
            if log_once("callbacks_env_index_deprecated"):
                deprecation_warning("env_index", "episode.env_id", error=False)

        if self.legacy_callbacks.get("on_episode_step"):
            self.legacy_callbacks["on_episode_step"]({
                "env": base_env,
                "episode": episode
            })

    def on_episode_end(self,
                       *,
                       worker: "RolloutWorker",
                       base_env: BaseEnv,
                       policies: Dict[PolicyID, Policy],
                       episode: MultiAgentEpisode,
                       env_index: Optional[int] = None,
                       **kwargs) -> None:
        """Runs when an episode is done.

        Args:
            worker (RolloutWorker): Reference to the current rollout worker.
            base_env (BaseEnv): BaseEnv running the episode. The underlying
                env object can be gotten by calling base_env.get_unwrapped().
            policies (dict): Mapping of policy id to policy objects. In single
                agent mode there will only be a single "default" policy.
            episode (MultiAgentEpisode): Episode object which contains episode
                state. You can use the `episode.user_data` dict to store
                temporary data, and `episode.custom_metrics` to store custom
                metrics for the episode.
            env_index (EnvID): Obsoleted: The ID of the environment, which the
                episode belongs to.
            kwargs: Forward compatibility placeholder.
        """

        if env_index is not None:
            if log_once("callbacks_env_index_deprecated"):
                deprecation_warning("env_index", "episode.env_id", error=False)

        if self.legacy_callbacks.get("on_episode_end"):
            self.legacy_callbacks["on_episode_end"]({
                "env": base_env,
                "policy": policies,
                "episode": episode,
            })

    def on_postprocess_trajectory(
            self, *, worker: "RolloutWorker", episode: MultiAgentEpisode,
            agent_id: AgentID, policy_id: PolicyID,
            policies: Dict[PolicyID, Policy], postprocessed_batch: SampleBatch,
            original_batches: Dict[AgentID, SampleBatch], **kwargs) -> None:
        """Called immediately after a policy's postprocess_fn is called.

        You can use this callback to do additional postprocessing for a policy,
        including looking at the trajectory data of other agents in multi-agent
        settings.

        Args:
            worker (RolloutWorker): Reference to the current rollout worker.
            episode (MultiAgentEpisode): Episode object.
            agent_id (str): Id of the current agent.
            policy_id (str): Id of the current policy for the agent.
            policies (dict): Mapping of policy id to policy objects. In single
                agent mode there will only be a single "default" policy.
            postprocessed_batch (SampleBatch): The postprocessed sample batch
                for this agent. You can mutate this object to apply your own
                trajectory postprocessing.
            original_batches (dict): Mapping of agents to their unpostprocessed
                trajectory data. You should not mutate this object.
            kwargs: Forward compatibility placeholder.
        """

        if self.legacy_callbacks.get("on_postprocess_traj"):
            self.legacy_callbacks["on_postprocess_traj"]({
                "episode": episode,
                "agent_id": agent_id,
                "pre_batch": original_batches[agent_id],
                "post_batch": postprocessed_batch,
                "all_pre_batches": original_batches,
            })

    def on_sample_end(self, *, worker: "RolloutWorker", samples: SampleBatch,
                      **kwargs) -> None:
        """Called at the end of RolloutWorker.sample().

        Args:
            worker (RolloutWorker): Reference to the current rollout worker.
            samples (SampleBatch): Batch to be returned. You can mutate this
                object to modify the samples generated.
            kwargs: Forward compatibility placeholder.
        """

        if self.legacy_callbacks.get("on_sample_end"):
            self.legacy_callbacks["on_sample_end"]({
                "worker": worker,
                "samples": samples,
            })

    def on_learn_on_batch(self, *, policy: Policy, train_batch: SampleBatch,
                          **kwargs) -> None:
        """Called at the beginning of Policy.learn_on_batch().

        Note: This is called before 0-padding via
        `pad_batch_to_sequences_of_same_size`.

        Args:
            policy (Policy): Reference to the current Policy object.
            train_batch (SampleBatch): SampleBatch to be trained on. You can
                mutate this object to modify the samples generated.
            kwargs: Forward compatibility placeholder.
        """

        pass

    def on_train_result(self, *, trainer, result: dict, **kwargs) -> None:
        """Called at the end of Trainable.train().

        Args:
            trainer (Trainer): Current trainer instance.
            result (dict): Dict of results returned from trainer.train() call.
                You can mutate this object to add additional metrics.
            kwargs: Forward compatibility placeholder.
        """

        if self.legacy_callbacks.get("on_train_result"):
            self.legacy_callbacks["on_train_result"]({
                "trainer": trainer,
                "result": result,
            })<|MERGE_RESOLUTION|>--- conflicted
+++ resolved
@@ -1,8 +1,4 @@
-<<<<<<< HEAD
-from typing import Dict, Optional, TYPE_CHECKING
-=======
 from typing import Any, Dict, Optional, TYPE_CHECKING
->>>>>>> 21b289e9
 
 from ray.rllib.env import BaseEnv
 from ray.rllib.policy import Policy
@@ -42,10 +38,7 @@
                          policies: Dict[PolicyID, Policy],
                          episode: MultiAgentEpisode,
                          env_index: Optional[int] = None,
-<<<<<<< HEAD
-=======
                          env_infos: Dict[str, Any],
->>>>>>> 21b289e9
                          **kwargs) -> None:
         """Callback run on the rollout worker before each episode starts.
 
@@ -61,13 +54,10 @@
                 metrics for the episode.
             env_index (EnvID): Obsoleted: The ID of the environment, which the
                 episode belongs to.
-<<<<<<< HEAD
-=======
             env_infos (Dict): Dictionary with the info values comming from each
                 agent. These are the info values return by the poll method in
                 BaseEnv. They are being passed here by sampler in the _env_runner
                 method.
->>>>>>> 21b289e9
             kwargs: Forward compatibility placeholder.
         """
 
