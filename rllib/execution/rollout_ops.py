--- conflicted
+++ resolved
@@ -1,9 +1,5 @@
 import logging
-<<<<<<< HEAD
-from typing import List, Tuple
-=======
 from typing import List, Tuple, Iterator
->>>>>>> 21b289e9
 import time
 
 from ray.util.iter import from_actors, LocalIterator
