--- conflicted
+++ resolved
@@ -184,11 +184,7 @@
         self._stats_fetches = {}
         self._timestep = timestep if timestep is not None else \
             tf1.placeholder_with_default(
-<<<<<<< HEAD
-                tf.zeros((), dtype=tf.int64), (), name="timestep")
-=======
                 tf.zeros((), dtype=tf.int32), (), name="timestep")
->>>>>>> 21b289e9
 
         self._optimizer = None
         self._grads_and_vars = None
