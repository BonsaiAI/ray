--- conflicted
+++ resolved
@@ -10,12 +10,8 @@
                  *,
                  mode: str = "round_robin",
                  output_indexes: Optional[List[int]] = None,
-<<<<<<< HEAD
-                 round_robin_weights: Optional[List[int]] = None
-=======
                  round_robin_weights: Optional[List[int]] = None,
                  strict: bool = False
->>>>>>> 21b289e9
                  ) -> LocalIterator[SampleBatchType]:
     """Operator that runs the given parent iterators concurrently.
 
@@ -33,10 +29,7 @@
             will cause as many items to be pulled as possible from the third
             iterator without blocking. This is only allowed in round robin
             mode.
-<<<<<<< HEAD
-=======
         strict (bool): whether all ops are required in order to yield.
->>>>>>> 21b289e9
 
     Examples:
         >>> sim_op = ParallelRollouts(...).for_each(...)
@@ -70,12 +63,8 @@
     output = ops[0].union(
         *ops[1:],
         deterministic=deterministic,
-<<<<<<< HEAD
-        round_robin_weights=round_robin_weights)
-=======
         round_robin_weights=round_robin_weights,
         strict=strict)
->>>>>>> 21b289e9
 
     if output_indexes:
         output = (output.filter(lambda tup: tup[0] in output_indexes)
