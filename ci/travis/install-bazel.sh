#!/usr/bin/env bash
set -x
set -euo pipefail

ROOT_DIR=$(cd "$(dirname "${BASH_SOURCE:-$0}")"; pwd)

arg1="${1-}"

achitecture="${HOSTTYPE}"
platform="unknown"
case "${OSTYPE}" in
  msys)
    echo "Platform is Windows."
    platform="windows"
    # No installer for Windows
    ;;
  darwin*)
    echo "Platform is Mac OS X."
    platform="darwin"
    ;;
  linux*)
    echo "Platform is Linux (or WSL)."
    platform="linux"
    ;;
  *)
    echo "Unrecognized platform."
    exit 1
esac

# Sanity check: Verify we have symlinks where we expect them, or Bazel can produce weird "missing input file" errors.
# This is most likely to occur on Windows, where symlinks are sometimes disabled by default.
{ git ls-files -s 2>/dev/null || true; } | (
  set +x
  missing_symlinks=()
<<<<<<< HEAD
=======
  set +x
>>>>>>> 21b289e9
  while read -r mode _ _ path; do
    if [ "${mode}" = 120000 ]; then
      test -L "${path}" || missing_symlinks+=("${paths}")
    fi
  done
  set -x
  if [ ! 0 -eq "${#missing_symlinks[@]}" ]; then
    echo "error: expected symlink: ${missing_symlinks[*]}" 1>&2
    echo "For a correct build, please run 'git config --local core.symlinks true' and re-run git checkout." 1>&2
    false
  fi
)

export PATH=/opt/python/cp36-cp36m/bin:$PATH
python="$(command -v python3 || command -v python || echo python)"
version="$("${python}" -s -c "import runpy, sys; runpy.run_path(sys.argv.pop(), run_name='__api__')" bazel_version "${ROOT_DIR}/../../python/setup.py")"
<<<<<<< HEAD
if [ "${OSTYPE}" = "msys" ]; then
=======
# In azure pipelines or github acions, we don't need to install bazel
if [ -x "$(command -v bazel)" ]; then
  echo 'Bazel is already installed'
  bazel info
  bazel --version
elif [ "${OSTYPE}" = "msys" ]; then
>>>>>>> 21b289e9
  target="${MINGW_DIR-/usr}/bin/bazel.exe"
  mkdir -p "${target%/*}"
  curl -f -s -L -R -o "${target}" "https://github.com/bazelbuild/bazel/releases/download/${version}/bazel-${version}-${platform}-${achitecture}.exe"
else
  target="./install.sh"
  curl -f -s -L -R -o "${target}" "https://github.com/bazelbuild/bazel/releases/download/${version}/bazel-${version}-installer-${platform}-${achitecture}.sh"
  chmod +x "${target}"
  if [ "${CI-}" = true ] || [ "${arg1-}" = "--system" ]; then
    "$(command -v sudo || echo command)" "${target}" > /dev/null  # system-wide install for CI
    which bazel > /dev/null
  else
    "${target}" --user > /dev/null
  fi
  rm -f "${target}"
fi

for bazel_cfg in ${BAZEL_CONFIG-}; do
  echo "build --config=${bazel_cfg}" >> ~/.bazelrc
done
if [ "${TRAVIS-}" = true ]; then
  echo "build --config=ci-travis" >> ~/.bazelrc

  # If we are in Travis, most of the compilation result will be cached.
  # This means we are I/O bounded. By default, Bazel set the number of concurrent
  # jobs to the the number cores on the machine, which are not efficient for
  # network bounded cache downloading workload. Therefore we increase the number
  # of jobs to 50
  # NOTE: Normally --jobs should be under 'build:ci-travis' in .bazelrc, but we put
  # it under 'build' here avoid conflicts with other --config options.
  echo "build --jobs=50" >> ~/.bazelrc
fi
if [ "${GITHUB_ACTIONS-}" = true ]; then
  echo "build --config=ci-github" >> ~/.bazelrc
fi
if [ "${CI-}" = true ]; then
  echo "build --config=ci" >> ~/.bazelrc
  # If we are in master build, we can write to the cache as well.
  upload=0
  if [ "${TRAVIS_PULL_REQUEST-false}" = false ]; then
    # shellcheck disable=SC2154
    if [ -n "${BAZEL_CACHE_CREDENTIAL_B64:+x}" ]; then
      {
        printf "%s" "${BAZEL_CACHE_CREDENTIAL_B64}" | base64 -d - >> "${HOME}/bazel_cache_credential.json"
      } 2>&-  # avoid printing secrets
      upload=1
    elif [ -n "${encrypted_1c30b31fe1ee_key:+x}" ]; then
      {
        # shellcheck disable=SC2154
        openssl aes-256-cbc -K "${encrypted_1c30b31fe1ee_key}" \
            -iv "${encrypted_1c30b31fe1ee_iv}" \
            -in "${ROOT_DIR}/bazel_cache_credential.json.enc" \
            -out "${HOME}/bazel_cache_credential.json" -d
      } 2>&-  # avoid printing secrets
      # shellcheck disable=SC2181
      if [ 0 -eq $? ]; then
        upload=1
      fi
    fi
  fi
  if [ 0 -ne "${upload}" ]; then
    translated_path=~/bazel_cache_credential.json
    if [ "${OSTYPE}" = msys ]; then  # On Windows, we need path translation
      translated_path="$(cygpath -m -- "${translated_path}")"
    fi
    cat <<EOF >> ~/.bazelrc
build --google_credentials="${translated_path}"
EOF
  elif [ -n "${BUILDKITE-}" ]; then
    echo "Using buildkite secret store to communicate with cache address"
  else
    echo "Using remote build cache in read-only mode." 1>&2
    cat <<EOF >> ~/.bazelrc
build --remote_upload_local_results=false
EOF
  fi
fi<|MERGE_RESOLUTION|>--- conflicted
+++ resolved
@@ -32,10 +32,7 @@
 { git ls-files -s 2>/dev/null || true; } | (
   set +x
   missing_symlinks=()
-<<<<<<< HEAD
-=======
   set +x
->>>>>>> 21b289e9
   while read -r mode _ _ path; do
     if [ "${mode}" = 120000 ]; then
       test -L "${path}" || missing_symlinks+=("${paths}")
@@ -52,16 +49,12 @@
 export PATH=/opt/python/cp36-cp36m/bin:$PATH
 python="$(command -v python3 || command -v python || echo python)"
 version="$("${python}" -s -c "import runpy, sys; runpy.run_path(sys.argv.pop(), run_name='__api__')" bazel_version "${ROOT_DIR}/../../python/setup.py")"
-<<<<<<< HEAD
-if [ "${OSTYPE}" = "msys" ]; then
-=======
 # In azure pipelines or github acions, we don't need to install bazel
 if [ -x "$(command -v bazel)" ]; then
   echo 'Bazel is already installed'
   bazel info
   bazel --version
 elif [ "${OSTYPE}" = "msys" ]; then
->>>>>>> 21b289e9
   target="${MINGW_DIR-/usr}/bin/bazel.exe"
   mkdir -p "${target%/*}"
   curl -f -s -L -R -o "${target}" "https://github.com/bazelbuild/bazel/releases/download/${version}/bazel-${version}-${platform}-${achitecture}.exe"
