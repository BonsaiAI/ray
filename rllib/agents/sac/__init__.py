from ray.rllib.agents.sac.sac import SACTrainer, DEFAULT_CONFIG
from ray.rllib.agents.sac.apex import ApexSACTrainer
from ray.rllib.agents.sac.sac_tf_policy import SACTFPolicy
from ray.rllib.agents.sac.sac_torch_policy import SACTorchPolicy

__all__ = [
<<<<<<< HEAD
=======
    "ApexSACTrainer",
>>>>>>> 21b289e9
    "DEFAULT_CONFIG",
    "SACTFPolicy",
    "SACTorchPolicy",
    "SACTrainer",
]<|MERGE_RESOLUTION|>--- conflicted
+++ resolved
@@ -4,10 +4,7 @@
 from ray.rllib.agents.sac.sac_torch_policy import SACTorchPolicy
 
 __all__ = [
-<<<<<<< HEAD
-=======
     "ApexSACTrainer",
->>>>>>> 21b289e9
     "DEFAULT_CONFIG",
     "SACTFPolicy",
     "SACTorchPolicy",
