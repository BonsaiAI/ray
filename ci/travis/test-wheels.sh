#!/usr/bin/env bash

# Cause the script to exit if a single command fails.
set -e

# Show explicitly which commands are currently running.
set -x

ROOT_DIR=$(cd "$(dirname "${BASH_SOURCE:-$0}")"; pwd)

platform="unknown"
unamestr="$(uname)"
if [[ "$unamestr" == "Linux" ]]; then
  echo "Platform is linux."
  platform="linux"
elif [[ "$unamestr" == "Darwin" ]]; then
  echo "Platform is macosx."
  platform="macosx"
else
  echo "Unrecognized platform."
  exit 1
fi

TEST_DIR="$TRAVIS_BUILD_DIR/python/ray/tests"
TEST_SCRIPTS=("$TEST_DIR/test_microbenchmarks.py" "$TEST_DIR/test_basic.py")
UI_TEST_SCRIPT="$TRAVIS_BUILD_DIR/python/ray/tests/test_webui.py"

function retry {
  local n=1
  local max=3

  while true; do
    "$@" && break || {
      if [[ $n -lt $max ]]; then
        ((n++))
        echo "Command failed. Attempt $n/$max:"
      else
        echo "The command has failed after $n attempts."
        exit 1
      fi
    }
  done
}

if [[ "$platform" == "linux" ]]; then
  # Install miniconda.
<<<<<<< HEAD
  wget --quiet https://repo.continuum.io/miniconda/Miniconda3-4.7.12.1-Linux-x86_64.sh -O miniconda3.sh
=======
  PY_WHEEL_VERSIONS=("36" "37" "38")
  PY_MMS=("3.6.9"
          "3.7.6"
          "3.8.2")
  wget --quiet "https://repo.continuum.io/miniconda/Miniconda3-latest-Linux-x86_64.sh" -O miniconda3.sh
>>>>>>> b853df7a
  bash miniconda3.sh -b -p "$HOME/miniconda3"
  export PATH="$HOME/miniconda3/bin:$PATH"

  for ((i=0; i<${#PY_MMS[@]}; ++i)); do
    PY_MM="${PY_MMS[i]}"
    PY_WHEEL_VERSION="${PY_WHEEL_VERSIONS[i]}"

    conda install -y python="${PY_MM}"

    PYTHON_EXE="$HOME/miniconda3/bin/python"
    PIP_CMD="$HOME/miniconda3/bin/pip"

    # Find the right wheel by grepping for the Python version.
    PYTHON_WHEEL=$(find "$ROOT_DIR/../../.whl" -type f -maxdepth 1 -print | grep -m1 "$PY_WHEEL_VERSION")

    # Install the wheel.
    "$PIP_CMD" install -q "$PYTHON_WHEEL"

<<<<<<< HEAD
  # Install the wheel.
  $PIP_CMD install "$PYTHON_WHEEL"
=======
    # Check that ray.__commit__ was set properly.
    "$PYTHON_EXE" -u -c "import ray; print(ray.__commit__)" | grep "$TRAVIS_COMMIT" || (echo "ray.__commit__ not set properly!" && exit 1)
>>>>>>> b853df7a

    # Install the dependencies to run the tests.
    "$PIP_CMD" install -q aiohttp google grpcio pytest requests

    # Run a simple test script to make sure that the wheel works.
    INSTALLED_RAY_DIRECTORY=$(dirname "$($PYTHON_EXE -u -c "import ray; print(ray.__file__)" | tail -n1)")

    for SCRIPT in "${TEST_SCRIPTS[@]}"; do
        retry "$PYTHON_EXE" "$SCRIPT"
    done

    # Run the UI test to make sure that the packaged UI works.
    retry "$PYTHON_EXE" "$UI_TEST_SCRIPT"
  done

  # Check that the other wheels are present.
  NUMBER_OF_WHEELS=$(ls -1q "$ROOT_DIR"/../../.whl/*.whl | wc -l)
  if [[ "$NUMBER_OF_WHEELS" != "4" ]]; then
    echo "Wrong number of wheels found."
    ls -l "$ROOT_DIR/../.whl/"
    exit 2
  fi

elif [[ "$platform" == "macosx" ]]; then
  MACPYTHON_PY_PREFIX=/Library/Frameworks/Python.framework/Versions
  PY_WHEEL_VERSIONS=("35" "36" "37" "38")
  PY_MMS=("3.5"
          "3.6"
          "3.7"
          "3.8")

  for ((i=0; i<${#PY_MMS[@]}; ++i)); do
    PY_MM="${PY_MMS[i]}"

    PY_WHEEL_VERSION="${PY_WHEEL_VERSIONS[i]}"

    PYTHON_EXE="$MACPYTHON_PY_PREFIX/$PY_MM/bin/python$PY_MM"
    PIP_CMD="$(dirname "$PYTHON_EXE")/pip$PY_MM"

    # Find the appropriate wheel by grepping for the Python version.
    PYTHON_WHEEL=$(find "$ROOT_DIR/../../.whl" -type f -maxdepth 1 -print | grep -m1 "$PY_WHEEL_VERSION")

    # Install the wheel.
<<<<<<< HEAD
    $PIP_CMD install "$PYTHON_WHEEL"
=======
    "$PIP_CMD" install -q "$PYTHON_WHEEL"
>>>>>>> b853df7a

    # Install the dependencies to run the tests.
    "$PIP_CMD" install -q aiohttp google grpcio pytest requests

    # Run a simple test script to make sure that the wheel works.
    INSTALLED_RAY_DIRECTORY=$(dirname "$($PYTHON_EXE -u -c "import ray; print(ray.__file__)" | tail -n1)")
    for SCRIPT in "${TEST_SCRIPTS[@]}"; do
      retry "$PYTHON_EXE" "$SCRIPT"
    done

    if (( $(echo "$PY_MM >= 3.0" | bc) )); then
      # Run the UI test to make sure that the packaged UI works.
      retry "$PYTHON_EXE" "$UI_TEST_SCRIPT"
    fi

  done
else
  echo "Unrecognized environment."
  exit 3
fi<|MERGE_RESOLUTION|>--- conflicted
+++ resolved
@@ -44,15 +44,11 @@
 
 if [[ "$platform" == "linux" ]]; then
   # Install miniconda.
-<<<<<<< HEAD
-  wget --quiet https://repo.continuum.io/miniconda/Miniconda3-4.7.12.1-Linux-x86_64.sh -O miniconda3.sh
-=======
   PY_WHEEL_VERSIONS=("36" "37" "38")
   PY_MMS=("3.6.9"
           "3.7.6"
           "3.8.2")
   wget --quiet "https://repo.continuum.io/miniconda/Miniconda3-latest-Linux-x86_64.sh" -O miniconda3.sh
->>>>>>> b853df7a
   bash miniconda3.sh -b -p "$HOME/miniconda3"
   export PATH="$HOME/miniconda3/bin:$PATH"
 
@@ -71,13 +67,8 @@
     # Install the wheel.
     "$PIP_CMD" install -q "$PYTHON_WHEEL"
 
-<<<<<<< HEAD
-  # Install the wheel.
-  $PIP_CMD install "$PYTHON_WHEEL"
-=======
     # Check that ray.__commit__ was set properly.
     "$PYTHON_EXE" -u -c "import ray; print(ray.__commit__)" | grep "$TRAVIS_COMMIT" || (echo "ray.__commit__ not set properly!" && exit 1)
->>>>>>> b853df7a
 
     # Install the dependencies to run the tests.
     "$PIP_CMD" install -q aiohttp google grpcio pytest requests
@@ -121,11 +112,7 @@
     PYTHON_WHEEL=$(find "$ROOT_DIR/../../.whl" -type f -maxdepth 1 -print | grep -m1 "$PY_WHEEL_VERSION")
 
     # Install the wheel.
-<<<<<<< HEAD
-    $PIP_CMD install "$PYTHON_WHEEL"
-=======
     "$PIP_CMD" install -q "$PYTHON_WHEEL"
->>>>>>> b853df7a
 
     # Install the dependencies to run the tests.
     "$PIP_CMD" install -q aiohttp google grpcio pytest requests
