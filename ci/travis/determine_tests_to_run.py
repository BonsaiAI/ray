--- conflicted
+++ resolved
@@ -34,15 +34,9 @@
 
     RAY_CI_TUNE_AFFECTED = 0
     RAY_CI_SGD_AFFECTED = 0
-<<<<<<< HEAD
-    RAY_CI_ONLY_RLLIB_AFFECTED = 0  # Whether only RLlib is affected.
-    RAY_CI_RLLIB_AFFECTED = 0  # Whether RLlib minimal tests should be run.
-    RAY_CI_RLLIB_FULL_AFFECTED = 0  # Whether full RLlib tests should be run.
-=======
     RAY_CI_ONLY_RLLIB_AFFECTED = 1  # Whether only RLlib is affected.
     RAY_CI_RLLIB_AFFECTED = 1  # Whether RLlib minimal tests should be run.
     RAY_CI_RLLIB_FULL_AFFECTED = 1  # Whether full RLlib tests should be run.
->>>>>>> 21b289e9
     RAY_CI_SERVE_AFFECTED = 0
     RAY_CI_JAVA_AFFECTED = 0
     RAY_CI_PYTHON_AFFECTED = 0
@@ -82,6 +76,10 @@
                 RAY_CI_TUNE_AFFECTED = 1
                 RAY_CI_RLLIB_AFFECTED = 1
                 RAY_CI_RLLIB_FULL_AFFECTED = 1
+                RAY_CI_LINUX_WHEELS_AFFECTED = 1
+                RAY_CI_MACOS_WHEELS_AFFECTED = 1
+            elif changed_file.startswith("python/ray/util/sgd"):
+                RAY_CI_SGD_AFFECTED = 1
                 RAY_CI_LINUX_WHEELS_AFFECTED = 1
                 RAY_CI_MACOS_WHEELS_AFFECTED = 1
             elif changed_file.startswith("python/ray/util/sgd"):
