import logging
from typing import Callable, Iterable, List, Optional, Type

from ray.rllib.agents.trainer import Trainer, COMMON_CONFIG
from ray.rllib.env.env_context import EnvContext
from ray.rllib.evaluation.worker_set import WorkerSet
from ray.rllib.execution.common import TIMESTEPS_TOTAL
from ray.rllib.execution.rollout_ops import ParallelRollouts, ConcatBatches
from ray.rllib.execution.train_ops import TrainOneStep
from ray.rllib.execution.metric_ops import StandardMetricsReporting
from ray.rllib.policy import Policy
from ray.rllib.utils import add_mixins
from ray.rllib.utils.annotations import override, DeveloperAPI
from ray.rllib.utils.typing import EnvConfigDict, EnvType, ResultDict, \
    TrainerConfigDict

logger = logging.getLogger(__name__)


def default_execution_plan(workers: WorkerSet, config: TrainerConfigDict):
    # Collects experiences in parallel from multiple RolloutWorker actors.
    rollouts = ParallelRollouts(workers, mode="bulk_sync")

    # Combine experiences batches until we hit `train_batch_size` in size.
    # Then, train the policy on those experiences and update the workers.
    train_op = rollouts.combine(
        ConcatBatches(
            min_batch_size=config["train_batch_size"],
            count_steps_by=config["multiagent"]["count_steps_by"],
        )).for_each(TrainOneStep(workers))

    # Add on the standard episode reward, etc. metrics reporting. This returns
    # a LocalIterator[metrics_dict] representing metrics for each train step.
    return StandardMetricsReporting(train_op, workers, config)


@DeveloperAPI
def build_trainer(
        name: str,
        *,
        default_config: Optional[TrainerConfigDict] = None,
        validate_config: Optional[Callable[[TrainerConfigDict], None]] = None,
        default_policy: Optional[Type[Policy]] = None,
        get_policy_class: Optional[Callable[[TrainerConfigDict], Optional[Type[
            Policy]]]] = None,
        validate_env: Optional[Callable[[EnvType, EnvContext], None]] = None,
        before_init: Optional[Callable[[Trainer], None]] = None,
        after_init: Optional[Callable[[Trainer], None]] = None,
        before_evaluate_fn: Optional[Callable[[Trainer], None]] = None,
        mixins: Optional[List[type]] = None,
        execution_plan: Optional[Callable[[
            WorkerSet, TrainerConfigDict
        ], Iterable[ResultDict]]] = default_execution_plan) -> Type[Trainer]:
    """Helper function for defining a custom trainer.

    Functions will be run in this order to initialize the trainer:
        1. Config setup: validate_config, get_policy
        2. Worker setup: before_init, execution_plan
        3. Post setup: after_init

    Args:
        name (str): name of the trainer (e.g., "PPO")
        default_config (Optional[TrainerConfigDict]): The default config dict
            of the algorithm, otherwise uses the Trainer default config.
        validate_config (Optional[Callable[[TrainerConfigDict], None]]):
            Optional callable that takes the config to check for correctness.
            It may mutate the config as needed.
        default_policy (Optional[Type[Policy]]): The default Policy class to
            use if `get_policy_class` returns None.
        get_policy_class (Optional[Callable[
            TrainerConfigDict, Optional[Type[Policy]]]]): Optional callable
            that takes a config and returns the policy class or None. If None
            is returned, will use `default_policy` (which must be provided
            then).
        validate_env (Optional[Callable[[EnvType, EnvContext], None]]):
            Optional callable to validate the generated environment (only
            on worker=0).
        before_init (Optional[Callable[[Trainer], None]]): Optional callable to
            run before anything is constructed inside Trainer (Workers with
            Policies, execution plan, etc..). Takes the Trainer instance as
            argument.
        after_init (Optional[Callable[[Trainer], None]]): Optional callable to
            run at the end of trainer init (after all Workers and the exec.
            plan have been constructed). Takes the Trainer instance as
            argument.
        before_evaluate_fn (Optional[Callable[[Trainer], None]]): Callback to
            run before evaluation. This takes the trainer instance as argument.
        mixins (list): list of any class mixins for the returned trainer class.
            These mixins will be applied in order and will have higher
            precedence than the Trainer class.
        execution_plan (Optional[Callable[[WorkerSet, TrainerConfigDict],
            Iterable[ResultDict]]]): Optional callable that sets up the
            distributed execution workflow.

    Returns:
        Type[Trainer]: A Trainer sub-class configured by the specified args.
    """

    original_kwargs = locals().copy()
    base = add_mixins(Trainer, mixins)

    class trainer_cls(base):
        _name = name
        _default_config = default_config or COMMON_CONFIG
        _policy_class = default_policy

        def __init__(self, config=None, env=None, logger_creator=None):
            Trainer.__init__(self, config, env, logger_creator)
            self._prev_timesteps_total = 0

        def _init(self, config: TrainerConfigDict,
                  env_creator: Callable[[EnvConfigDict], EnvType]):
            # Validate config via custom validation function.
            if validate_config:
                validate_config(config)

            # No `get_policy_class` function.
            if get_policy_class is None:
                # Default_policy must be provided (unless in multi-agent mode,
                # where each policy can have its own default policy class.
                if not config["multiagent"]["policies"]:
                    assert default_policy is not None
                self._policy_class = default_policy
            # Query the function for a class to use.
            else:
                self._policy_class = get_policy_class(config)
                # If None returned, use default policy (must be provided).
                if self._policy_class is None:
                    assert default_policy is not None
                    self._policy_class = default_policy

            if before_init:
                before_init(self)

            # Creating all workers (excluding evaluation workers).
            self.workers = self._make_workers(
                env_creator=env_creator,
                validate_env=validate_env,
                policy_class=self._policy_class,
                config=config,
                num_workers=self.config["num_workers"])
            self.execution_plan = execution_plan
            self.train_exec_impl = execution_plan(self.workers, config)

            if after_init:
                after_init(self)

        @override(Trainer)
        def step(self):
            res = next(self.train_exec_impl)
<<<<<<< HEAD

            # self._iteration gets incremented after this function returns,
            # meaning that e. g. the first time this function is called,
            # self._iteration will be 0. We check `self._iteration+1` in the
            # if-statement below to reflect that the first training iteration
            # is already over.
            if (self.config["evaluation_interval"] and (self._iteration + 1) %
                    self.config["evaluation_interval"] == 0):
                evaluation_metrics = self._evaluate()
                assert isinstance(evaluation_metrics, dict), \
                    "_evaluate() needs to return a dict."
                res.update(evaluation_metrics)
=======
            timesteps_this_iter = res[TIMESTEPS_TOTAL] - self._prev_timesteps_total
            self._prev_timesteps_total = res[TIMESTEPS_TOTAL]
            res["timesteps_this_iter"] = timesteps_this_iter
>>>>>>> 33951351
            return res

        @override(Trainer)
        def _before_evaluate(self):
            if before_evaluate_fn:
                before_evaluate_fn(self)

        @override(Trainer)
        def __getstate__(self):
            state = Trainer.__getstate__(self)
            state["train_exec_impl"] = (
                self.train_exec_impl.shared_metrics.get().save())
            return state

        @override(Trainer)
        def __setstate__(self, state):
            Trainer.__setstate__(self, state)
            self.train_exec_impl.shared_metrics.get().restore(
                state["train_exec_impl"])

        @staticmethod
        @override(Trainer)
        def with_updates(**overrides) -> Type[Trainer]:
            """Build a copy of this trainer class with the specified overrides.

            Keyword Args:
                overrides (dict): use this to override any of the arguments
                    originally passed to build_trainer() for this policy.

            Returns:
                Type[Trainer]: A the Trainer sub-class using `original_kwargs`
                    and `overrides`.

            Examples:
                >>> MyClass = SomeOtherClass.with_updates({"name": "Mine"})
                >>> issubclass(MyClass, SomeOtherClass)
                ... False
                >>> issubclass(MyClass, Trainer)
                ... True
            """
            return build_trainer(**dict(original_kwargs, **overrides))

    trainer_cls.__name__ = name
    trainer_cls.__qualname__ = name
    trainer_cls.execution_plan = execution_plan
    return trainer_cls<|MERGE_RESOLUTION|>--- conflicted
+++ resolved
@@ -148,7 +148,6 @@
         @override(Trainer)
         def step(self):
             res = next(self.train_exec_impl)
-<<<<<<< HEAD
 
             # self._iteration gets incremented after this function returns,
             # meaning that e. g. the first time this function is called,
@@ -161,11 +160,11 @@
                 assert isinstance(evaluation_metrics, dict), \
                     "_evaluate() needs to return a dict."
                 res.update(evaluation_metrics)
-=======
+
             timesteps_this_iter = res[TIMESTEPS_TOTAL] - self._prev_timesteps_total
             self._prev_timesteps_total = res[TIMESTEPS_TOTAL]
             res["timesteps_this_iter"] = timesteps_this_iter
->>>>>>> 33951351
+
             return res
 
         @override(Trainer)
