--- conflicted
+++ resolved
@@ -1,38 +1,5 @@
 #!/usr/bin/env bash
 
-<<<<<<< HEAD
-# Cause the script to exit if a single command fails.
-set -ex
-
-ROOT_DIR=$(cd "$(dirname "${BASH_SOURCE:-$0}")"; pwd)
-
-echo "PYTHON is $PYTHON"
-
-# If we are in Travis, most of the compilation result will be cached.
-# This means we are I/O bounded. By default, Bazel set the number of concurrent
-# jobs to the the number cores on the machine, which are not efficient for
-# network bounded cache downloading workload. Therefore we increase the number
-# of jobs to 50
-if [[ "$TRAVIS" == "true" ]]; then
-  echo "build --jobs=50" >> $HOME/.bazelrc
-fi
-
-if [[ "$PYTHON" == "3.6" ]]; then
-  export PATH="$HOME/miniconda/bin:$PATH"
-
-  pushd "$ROOT_DIR/../../python"
-    pushd ray/dashboard/client
-      if which npm > /dev/null
-      then
-        npm -v
-        echo "npm is active, skipping..."
-      else
-        echo "npm not active, using..."
-
-        source $HOME/.nvm/nvm.sh
-        nvm use node
-      fi
-=======
 set -euxo pipefail
 
 ROOT_DIR=$(cd "$(dirname "${BASH_SOURCE:-$0}")"; pwd)
@@ -45,9 +12,16 @@
     (
       cd ray/dashboard/client
       set +x  # suppress set -x since it'll get very noisy here
-      . "${HOME}/.nvm/nvm.sh"
-      nvm use --silent node
->>>>>>> 708dff6d
+      if which npm > /dev/null
+      then
+        npm -v
+        echo "npm is active, skipping..."
+      else
+        echo "npm not active, using..."
+
+        . "${HOME}/.nvm/nvm.sh"
+        nvm use node
+      fi
       npm ci
       npm run -s build
     )
