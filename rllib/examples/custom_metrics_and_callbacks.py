"""Example of using RLlib's debug callbacks.

Here we use callbacks to track the average CartPole pole angle magnitude as a
custom metric.
"""

from typing import Any, Dict
import argparse
import numpy as np
import os

import ray
from ray import tune
from ray.rllib.agents.callbacks import DefaultCallbacks
from ray.rllib.env import BaseEnv
from ray.rllib.evaluation import MultiAgentEpisode, RolloutWorker
from ray.rllib.policy import Policy
from ray.rllib.policy.sample_batch import SampleBatch

parser = argparse.ArgumentParser()
parser.add_argument("--torch", action="store_true")
parser.add_argument("--stop-iters", type=int, default=2000)


class MyCallbacks(DefaultCallbacks):
    def on_episode_start(self, *, worker: RolloutWorker, base_env: BaseEnv,
                         policies: Dict[str, Policy],
<<<<<<< HEAD
                         episode: MultiAgentEpisode, env_index: int, **kwargs):
=======
                         episode: MultiAgentEpisode, env_index: int, env_infos: Dict[str, Any], **kwargs):
>>>>>>> 21b289e9
        print("episode {} (env-idx={}) started.".format(
            episode.episode_id, env_index))

        episode.user_data["pole_angles"] = []
        episode.hist_data["pole_angles"] = []

    def on_episode_step(self, *, worker: RolloutWorker, base_env: BaseEnv,
                        episode: MultiAgentEpisode, env_index: int, **kwargs):
        pole_angle = abs(episode.last_observation_for()[2])
        raw_angle = abs(episode.last_raw_obs_for()[2])
        assert pole_angle == raw_angle
        episode.user_data["pole_angles"].append(pole_angle)

    def on_episode_end(self, *, worker: RolloutWorker, base_env: BaseEnv,
                       policies: Dict[str, Policy], episode: MultiAgentEpisode,
                       env_index: int, **kwargs):
        pole_angle = np.mean(episode.user_data["pole_angles"])
        print("episode {} (env-idx={}) ended with length {} and pole "
              "angles {}".format(episode.episode_id, env_index, episode.length,
                                 pole_angle))
        episode.custom_metrics["pole_angle"] = pole_angle
        episode.hist_data["pole_angles"] = episode.user_data["pole_angles"]

    def on_sample_end(self, *, worker: RolloutWorker, samples: SampleBatch,
                      **kwargs):
        print("returned sample batch of size {}".format(samples.count))

    def on_train_result(self, *, trainer, result: dict, **kwargs):
        print("trainer.train() result: {} -> {} episodes".format(
            trainer, result["episodes_this_iter"]))
        # you can mutate the result dict to add new fields to return
        result["callback_ok"] = True

    def on_postprocess_trajectory(
            self, *, worker: RolloutWorker, episode: MultiAgentEpisode,
            agent_id: str, policy_id: str, policies: Dict[str, Policy],
            postprocessed_batch: SampleBatch,
            original_batches: Dict[str, SampleBatch], **kwargs):
        print("postprocessed {} steps".format(postprocessed_batch.count))
        if "num_batches" not in episode.custom_metrics:
            episode.custom_metrics["num_batches"] = 0
        episode.custom_metrics["num_batches"] += 1


if __name__ == "__main__":
    args = parser.parse_args()

    ray.init()
    trials = tune.run(
        "PG",
        stop={
            "training_iteration": args.stop_iters,
        },
        config={
            "env": "CartPole-v0",
            "num_envs_per_worker": 2,
            "callbacks": MyCallbacks,
            "framework": "torch" if args.torch else "tf",
            # Use GPUs iff `RLLIB_NUM_GPUS` env var set to > 0.
            "num_gpus": int(os.environ.get("RLLIB_NUM_GPUS", "0")),
        }).trials

    # verify custom metrics for integration tests
    custom_metrics = trials[0].last_result["custom_metrics"]
    print(custom_metrics)
    assert "pole_angle_mean" in custom_metrics
    assert "pole_angle_min" in custom_metrics
    assert "pole_angle_max" in custom_metrics
    assert "num_batches_mean" in custom_metrics
    assert "callback_ok" in trials[0].last_result<|MERGE_RESOLUTION|>--- conflicted
+++ resolved
@@ -25,11 +25,7 @@
 class MyCallbacks(DefaultCallbacks):
     def on_episode_start(self, *, worker: RolloutWorker, base_env: BaseEnv,
                          policies: Dict[str, Policy],
-<<<<<<< HEAD
-                         episode: MultiAgentEpisode, env_index: int, **kwargs):
-=======
                          episode: MultiAgentEpisode, env_index: int, env_infos: Dict[str, Any], **kwargs):
->>>>>>> 21b289e9
         print("episode {} (env-idx={}) started.".format(
             episode.episode_id, env_index))
 
