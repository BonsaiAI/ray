--- conflicted
+++ resolved
@@ -505,14 +505,6 @@
             for p, (k, v) in zip(prep.preprocessors, space.spaces.items()):
                 unpacked_obs_item = unpack_obs_item(batch_dims, offset, p, v)
                 offset += p.size
-<<<<<<< HEAD
-                u[k] = _unpack_obs(
-                    tensorlib.reshape(obs_slice, batch_dims + list(p.shape)),
-                    v,
-                    tensorlib=tensorlib)
-        # Repeated space.
-        else:
-=======
                 u[k] = unpacked_obs_item
         elif isinstance(space, gym.spaces.Box):
             sp_shape = list(space.shape)
@@ -521,7 +513,6 @@
             batch_dims = batch_dims[:len(batch_dims) - (len(sp_shape)-1)]
             u = tensorlib.reshape(obs, batch_dims + sp_shape)
         elif isinstance(space, Repeated):
->>>>>>> 33951351
             assert isinstance(prep, RepeatedValuesPreprocessor), prep
             child_size = prep.child_preprocessor.size
             # The list lengths are stored in the first slot of the flat obs.
