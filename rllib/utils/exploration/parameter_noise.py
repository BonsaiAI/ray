from gym.spaces import Box, Discrete
import numpy as np
<<<<<<< HEAD
from typing import Optional, TYPE_CHECKING, Union
=======
from typing import Any, Dict, Optional, TYPE_CHECKING, Union
>>>>>>> 21b289e9

from ray.rllib.env.base_env import BaseEnv
from ray.rllib.models.action_dist import ActionDistribution
from ray.rllib.models.modelv2 import ModelV2
from ray.rllib.models.tf.tf_action_dist import Categorical, Deterministic
from ray.rllib.models.torch.torch_action_dist import TorchCategorical, \
    TorchDeterministic
from ray.rllib.policy.sample_batch import SampleBatch
from ray.rllib.utils.annotations import override
from ray.rllib.utils.exploration.exploration import Exploration
from ray.rllib.utils.framework import get_variable, try_import_tf, \
    try_import_torch
from ray.rllib.utils.from_config import from_config
from ray.rllib.utils.numpy import softmax, SMALL_NUMBER
from ray.rllib.utils.typing import TensorType

if TYPE_CHECKING:
    from ray.rllib.policy.policy import Policy

tf1, tf, tfv = try_import_tf()
torch, _ = try_import_torch()


class ParameterNoise(Exploration):
    """An exploration that changes a Model's parameters.

    Implemented based on:
    [1] https://blog.openai.com/better-exploration-with-parameter-noise/
    [2] https://arxiv.org/pdf/1706.01905.pdf

    At the beginning of an episode, Gaussian noise is added to all weights
    of the model. At the end of the episode, the noise is undone and an action
    diff (pi-delta) is calculated, from which we determine the changes in the
    noise's stddev for the next episode.
    """

    def __init__(self,
                 action_space,
                 *,
                 framework: str,
                 policy_config: dict,
                 model: ModelV2,
                 initial_stddev: float = 1.0,
                 random_timesteps: int = 10000,
                 sub_exploration: Optional[dict] = None,
                 **kwargs):
        """Initializes a ParameterNoise Exploration object.

        Args:
            initial_stddev (float): The initial stddev to use for the noise.
            random_timesteps (int): The number of timesteps to act completely
                randomly (see [1]).
            sub_exploration (Optional[dict]): Optional sub-exploration config.
                None for auto-detection/setup.
        """
        assert framework is not None
        super().__init__(
            action_space,
            policy_config=policy_config,
            model=model,
            framework=framework,
            **kwargs)

        self.stddev = get_variable(
            initial_stddev, framework=self.framework, tf_name="stddev")
        self.stddev_val = initial_stddev  # Out-of-graph tf value holder.

        # The weight variables of the Model where noise should be applied to.
        # This excludes any variable, whose name contains "LayerNorm" (those
        # are BatchNormalization layers, which should not be perturbed).
        self.model_variables = [
            v for k, v in self.model.trainable_variables(as_dict=True).items()
            if "LayerNorm" not in k
        ]
        # Our noise to be added to the weights. Each item in `self.noise`
        # corresponds to one Model variable and holding the Gaussian noise to
        # be added to that variable (weight).
        self.noise = []
        for var in self.model_variables:
            name_ = var.name.split(":")[0] + "_noisy" if var.name else ""
            self.noise.append(
                get_variable(
                    np.zeros(var.shape, dtype=np.float32),
                    framework=self.framework,
                    tf_name=name_,
                    torch_tensor=True,
                    device=self.device))

        # tf-specific ops to sample, assign and remove noise.
        if self.framework == "tf" and not tf.executing_eagerly():
            self.tf_sample_new_noise_op = \
                self._tf_sample_new_noise_op()
            self.tf_add_stored_noise_op = \
                self._tf_add_stored_noise_op()
            self.tf_remove_noise_op = \
                self._tf_remove_noise_op()
            # Create convenience sample+add op for tf.
            with tf1.control_dependencies([self.tf_sample_new_noise_op]):
                add_op = self._tf_add_stored_noise_op()
            with tf1.control_dependencies([add_op]):
                self.tf_sample_new_noise_and_add_op = tf.no_op()

        # Whether the Model's weights currently have noise added or not.
        self.weights_are_currently_noisy = False

        # Auto-detection of underlying exploration functionality.
        if sub_exploration is None:
            # For discrete action spaces, use an underlying EpsilonGreedy with
            # a special schedule.
            if isinstance(self.action_space, Discrete):
                sub_exploration = {
                    "type": "EpsilonGreedy",
                    "epsilon_schedule": {
                        "type": "PiecewiseSchedule",
                        # Step function (see [2]).
                        "endpoints": [(0, 1.0), (random_timesteps + 1, 1.0),
                                      (random_timesteps + 2, 0.01)],
                        "outside_value": 0.01
                    }
                }
            elif isinstance(self.action_space, Box):
                sub_exploration = {
                    "type": "OrnsteinUhlenbeckNoise",
                    "random_timesteps": random_timesteps,
                }
            # TODO(sven): Implement for any action space.
            else:
                raise NotImplementedError

        self.sub_exploration = from_config(
            Exploration,
            sub_exploration,
            framework=self.framework,
            action_space=self.action_space,
            policy_config=self.policy_config,
            model=self.model,
            **kwargs)

        # Whether we need to call `self._delayed_on_episode_start` before
        # the forward pass.
        self.episode_started = False

    @override(Exploration)
    def before_compute_actions(self,
                               *,
                               timestep: Optional[int] = None,
                               explore: bool = None,
                               tf_sess: Optional["tf.Session"] = None):
        explore = explore if explore is not None else \
            self.policy_config["explore"]

        # Is this the first forward pass in the new episode? If yes, do the
        # noise re-sampling and add to weights.
        if self.episode_started:
            self._delayed_on_episode_start(explore, tf_sess)

        # Add noise if necessary.
        if explore and not self.weights_are_currently_noisy:
            self._add_stored_noise(tf_sess=tf_sess)
        # Remove noise if necessary.
        elif not explore and self.weights_are_currently_noisy:
            self._remove_noise(tf_sess=tf_sess)

    @override(Exploration)
    def get_exploration_action(self, *,
                               action_distribution: ActionDistribution,
                               timestep: Union[TensorType, int],
                               explore: Union[TensorType, bool]):
        # Use our sub-exploration object to handle the final exploration
        # action (depends on the algo-type/action-space/etc..).
        return self.sub_exploration.get_exploration_action(
            action_distribution=action_distribution,
            timestep=timestep,
            explore=explore)

    @override(Exploration)
    def on_episode_start(self,
                         policy: "Policy",
                         *,
                         environment: BaseEnv = None,
                         episode: int = None,
<<<<<<< HEAD
                         tf_sess: Optional["tf.Session"] = None):
=======
                         tf_sess: Optional["tf.Session"] = None,
                         env_infos: Dict[str, Any] = {}):
>>>>>>> 21b289e9
        # We have to delay the noise-adding step by one forward call.
        # This is due to the fact that the optimizer does it's step right
        # after the episode was reset (and hence the noise was already added!).
        # We don't want to update into a noisy net.
        self.episode_started = True

    def _delayed_on_episode_start(self, explore, tf_sess):
        # Sample fresh noise and add to weights.
        if explore:
            self._sample_new_noise_and_add(tf_sess=tf_sess, override=True)
        # Only sample, don't apply anything to the weights.
        else:
            self._sample_new_noise(tf_sess=tf_sess)
        self.episode_started = False

    @override(Exploration)
    def on_episode_end(self,
                       policy,
                       *,
                       environment=None,
                       episode=None,
                       tf_sess=None):
        # Remove stored noise from weights (only if currently noisy).
        if self.weights_are_currently_noisy:
            self._remove_noise(tf_sess=tf_sess)

    @override(Exploration)
    def postprocess_trajectory(self,
                               policy: "Policy",
                               sample_batch: SampleBatch,
                               tf_sess: Optional["tf.Session"] = None):
        noisy_action_dist = noise_free_action_dist = None
        # Adjust the stddev depending on the action (pi)-distance.
        # Also see [1] for details.
        # TODO(sven): Find out whether this can be scrapped by simply using
        #  the `sample_batch` to get the noisy/noise-free action dist.
        _, _, fetches = policy.compute_actions(
            obs_batch=sample_batch[SampleBatch.CUR_OBS],
            # TODO(sven): What about state-ins and seq-lens?
            prev_action_batch=sample_batch.get(SampleBatch.PREV_ACTIONS),
            prev_reward_batch=sample_batch.get(SampleBatch.PREV_REWARDS),
            explore=self.weights_are_currently_noisy)

        # Categorical case (e.g. DQN).
        if policy.dist_class in (Categorical, TorchCategorical):
            action_dist = softmax(fetches[SampleBatch.ACTION_DIST_INPUTS])
        # Deterministic (Gaussian actions, e.g. DDPG).
        elif policy.dist_class in [Deterministic, TorchDeterministic]:
            action_dist = fetches[SampleBatch.ACTION_DIST_INPUTS]
        else:
            raise NotImplementedError  # TODO(sven): Other action-dist cases.

        if self.weights_are_currently_noisy:
            noisy_action_dist = action_dist
        else:
            noise_free_action_dist = action_dist

        _, _, fetches = policy.compute_actions(
            obs_batch=sample_batch[SampleBatch.CUR_OBS],
            prev_action_batch=sample_batch.get(SampleBatch.PREV_ACTIONS),
            prev_reward_batch=sample_batch.get(SampleBatch.PREV_REWARDS),
            explore=not self.weights_are_currently_noisy)

        # Categorical case (e.g. DQN).
        if policy.dist_class in (Categorical, TorchCategorical):
            action_dist = softmax(fetches[SampleBatch.ACTION_DIST_INPUTS])
            # Deterministic (Gaussian actions, e.g. DDPG).
        elif policy.dist_class in [Deterministic, TorchDeterministic]:
            action_dist = fetches[SampleBatch.ACTION_DIST_INPUTS]

        if noisy_action_dist is None:
            noisy_action_dist = action_dist
        else:
            noise_free_action_dist = action_dist

        delta = distance = None
        # Categorical case (e.g. DQN).
        if policy.dist_class in (Categorical, TorchCategorical):
            # Calculate KL-divergence (DKL(clean||noisy)) according to [2].
            # TODO(sven): Allow KL-divergence to be calculated by our
            #  Distribution classes (don't support off-graph/numpy yet).
            distance = np.nanmean(
                np.sum(
                    noise_free_action_dist *
                    np.log(noise_free_action_dist /
                           (noisy_action_dist + SMALL_NUMBER)), 1))
            current_epsilon = self.sub_exploration.get_info(
                sess=tf_sess)["cur_epsilon"]
            delta = -np.log(1 - current_epsilon +
                            current_epsilon / self.action_space.n)
        elif policy.dist_class in [Deterministic, TorchDeterministic]:
            # Calculate MSE between noisy and non-noisy output (see [2]).
            distance = np.sqrt(
                np.mean(np.square(noise_free_action_dist - noisy_action_dist)))
            current_scale = self.sub_exploration.get_info(
                sess=tf_sess)["cur_scale"]
            delta = getattr(self.sub_exploration, "ou_sigma", 0.2) * \
                current_scale

        # Adjust stddev according to the calculated action-distance.
        if distance <= delta:
            self.stddev_val *= 1.01
        else:
            self.stddev_val /= 1.01

        # Set self.stddev to calculated value.
        if self.framework == "tf":
            self.stddev.load(self.stddev_val, session=tf_sess)
        else:
            self.stddev = self.stddev_val

        return sample_batch

    def _sample_new_noise(self, *, tf_sess=None):
        """Samples new noise and stores it in `self.noise`."""
        if self.framework == "tf":
            tf_sess.run(self.tf_sample_new_noise_op)
        elif self.framework in ["tfe", "tf2"]:
            self._tf_sample_new_noise_op()
        else:
            for i in range(len(self.noise)):
                self.noise[i] = torch.normal(
                    mean=torch.zeros(self.noise[i].size()),
                    std=self.stddev).to(self.device)

    def _tf_sample_new_noise_op(self):
        added_noises = []
        for noise in self.noise:
            added_noises.append(
                tf1.assign(
                    noise,
                    tf.random.normal(
                        shape=noise.shape,
                        stddev=self.stddev,
                        dtype=tf.float32)))
        return tf.group(*added_noises)

    def _sample_new_noise_and_add(self, *, tf_sess=None, override=False):
        if self.framework == "tf":
            if override and self.weights_are_currently_noisy:
                tf_sess.run(self.tf_remove_noise_op)
            tf_sess.run(self.tf_sample_new_noise_and_add_op)
        else:
            if override and self.weights_are_currently_noisy:
                self._remove_noise()
            self._sample_new_noise()
            self._add_stored_noise()

        self.weights_are_currently_noisy = True

    def _add_stored_noise(self, *, tf_sess=None):
        """Adds the stored `self.noise` to the model's parameters.

        Note: No new sampling of noise here.

        Args:
            tf_sess (Optional[tf.Session]): The tf-session to use to add the
                stored noise to the (currently noise-free) weights.
            override (bool): If True, undo any currently applied noise first,
                then add the currently stored noise.
        """
        # Make sure we only add noise to currently noise-free weights.
        assert self.weights_are_currently_noisy is False

        # Add stored noise to the model's parameters.
        if self.framework == "tf":
            tf_sess.run(self.tf_add_stored_noise_op)
        elif self.framework in ["tf2", "tfe"]:
            self._tf_add_stored_noise_op()
        else:
            for var, noise in zip(self.model_variables, self.noise):
                # Add noise to weights in-place.
                var.requires_grad = False
                var.add_(noise)
                var.requires_grad = True

        self.weights_are_currently_noisy = True

    def _tf_add_stored_noise_op(self):
        """Generates tf-op that assigns the stored noise to weights.

        Also used by tf-eager.

        Returns:
            tf.op: The tf op to apply the already stored noise to the NN.
        """
        add_noise_ops = list()
        for var, noise in zip(self.model_variables, self.noise):
            add_noise_ops.append(tf1.assign_add(var, noise))
        ret = tf.group(*tuple(add_noise_ops))
        with tf1.control_dependencies([ret]):
            return tf.no_op()

    def _remove_noise(self, *, tf_sess=None):
        """
        Removes the current action noise from the model parameters.

        Args:
            tf_sess (Optional[tf.Session]): The tf-session to use to remove
                the noise from the (currently noisy) weights.
        """
        # Make sure we only remove noise iff currently noisy.
        assert self.weights_are_currently_noisy is True

        # Removes the stored noise from the model's parameters.
        if self.framework == "tf":
            tf_sess.run(self.tf_remove_noise_op)
        elif self.framework in ["tf2", "tfe"]:
            self._tf_remove_noise_op()
        else:
            for var, noise in zip(self.model_variables, self.noise):
                # Remove noise from weights in-place.
                var.requires_grad = False
                var.add_(-noise)
                var.requires_grad = True

        self.weights_are_currently_noisy = False

    def _tf_remove_noise_op(self):
        """Generates a tf-op for removing noise from the model's weights.

        Also used by tf-eager.

        Returns:
            tf.op: The tf op to remve the currently stored noise from the NN.
        """
        remove_noise_ops = list()
        for var, noise in zip(self.model_variables, self.noise):
            remove_noise_ops.append(tf1.assign_add(var, -noise))
        ret = tf.group(*tuple(remove_noise_ops))
        with tf1.control_dependencies([ret]):
            return tf.no_op()

    @override(Exploration)
    def get_info(self, sess=None):
        return {"cur_stddev": self.stddev_val}<|MERGE_RESOLUTION|>--- conflicted
+++ resolved
@@ -1,10 +1,6 @@
 from gym.spaces import Box, Discrete
 import numpy as np
-<<<<<<< HEAD
-from typing import Optional, TYPE_CHECKING, Union
-=======
 from typing import Any, Dict, Optional, TYPE_CHECKING, Union
->>>>>>> 21b289e9
 
 from ray.rllib.env.base_env import BaseEnv
 from ray.rllib.models.action_dist import ActionDistribution
@@ -186,12 +182,8 @@
                          *,
                          environment: BaseEnv = None,
                          episode: int = None,
-<<<<<<< HEAD
-                         tf_sess: Optional["tf.Session"] = None):
-=======
                          tf_sess: Optional["tf.Session"] = None,
                          env_infos: Dict[str, Any] = {}):
->>>>>>> 21b289e9
         # We have to delay the noise-adding step by one forward call.
         # This is due to the fact that the optimizer does it's step right
         # after the episode was reset (and hence the noise was already added!).
