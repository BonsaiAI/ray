--- conflicted
+++ resolved
@@ -42,12 +42,8 @@
             #  generic option, then error if we use ParameterNoise as
             #  Exploration type and do not have any LayerNorm layers in
             #  the net.
-<<<<<<< HEAD
-            add_layer_norm: bool = False):
-=======
             add_layer_norm: bool = False,
             **kwargs):
->>>>>>> 21b289e9
         """Initialize variables of this model.
 
         Extra model kwargs:
