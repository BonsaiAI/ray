import logging
import numpy as np
import collections
from typing import List, Optional, Tuple, Union
<<<<<<< HEAD
=======
from numbers import Number
>>>>>>> 21b289e9

import ray
from ray.rllib.evaluation.rollout_metrics import RolloutMetrics
from ray.rllib.policy.sample_batch import DEFAULT_POLICY_ID
from ray.rllib.offline.off_policy_estimator import OffPolicyEstimate
from ray.rllib.policy.policy import LEARNER_STATS_KEY
from ray.rllib.utils.annotations import DeveloperAPI
from ray.rllib.utils.typing import GradInfoDict, LearnerStatsDict, ResultDict

logger = logging.getLogger(__name__)


@DeveloperAPI
def get_learner_stats(grad_info: GradInfoDict) -> LearnerStatsDict:
    """Return optimization stats reported from the policy.

    Example:
        >>> grad_info = worker.learn_on_batch(samples)
        {"td_error": [...], "learner_stats": {"vf_loss": ..., ...}}
        >>> print(get_stats(grad_info))
        {"vf_loss": ..., "policy_loss": ...}
    """

    if LEARNER_STATS_KEY in grad_info:
        return grad_info[LEARNER_STATS_KEY]

    multiagent_stats = {}
    for k, v in grad_info.items():
        if type(v) is dict:
            if LEARNER_STATS_KEY in v:
                multiagent_stats[k] = v[LEARNER_STATS_KEY]

    return multiagent_stats


@DeveloperAPI
def collect_metrics(local_worker: Optional["RolloutWorker"] = None,
                    remote_workers: List["ActorHandle"] = [],
                    to_be_collected: List["ObjectRef"] = [],
                    timeout_seconds: int = 180) -> ResultDict:
    """Gathers episode metrics from RolloutWorker instances."""

    episodes, to_be_collected = collect_episodes(
        local_worker,
        remote_workers,
        to_be_collected,
        timeout_seconds=timeout_seconds)
    metrics = summarize_episodes(episodes, episodes)
    return metrics


@DeveloperAPI
def collect_episodes(
        local_worker: Optional["RolloutWorker"] = None,
        remote_workers: List["ActorHandle"] = [],
        to_be_collected: List["ObjectRef"] = [],
        timeout_seconds: int = 180
) -> Tuple[List[Union[RolloutMetrics, OffPolicyEstimate]], List["ObjectRef"]]:
    """Gathers new episodes metrics tuples from the given evaluators."""

    if remote_workers:
        pending = [
            a.apply.remote(lambda ev: ev.get_metrics()) for a in remote_workers
        ] + to_be_collected
        collected, to_be_collected = ray.wait(
            pending, num_returns=len(pending), timeout=timeout_seconds * 1.0)
        if pending and len(collected) == 0:
            logger.warning(
                "WARNING: collected no metrics in {} seconds".format(
                    timeout_seconds))
        metric_lists = ray.get(collected)
    else:
        metric_lists = []

    if local_worker:
        metric_lists.append(local_worker.get_metrics())
    episodes = []
    for metrics in metric_lists:
        episodes.extend(metrics)
    return episodes, to_be_collected


@DeveloperAPI
def summarize_episodes(
        episodes: List[Union[RolloutMetrics, OffPolicyEstimate]],
        new_episodes: List[Union[RolloutMetrics, OffPolicyEstimate]] = None
) -> ResultDict:
    """Summarizes a set of episode metrics tuples.

    Args:
        episodes: smoothed set of episodes including historical ones
        new_episodes: just the new episodes in this iteration. This must be
            a subset of `episodes`. If None, assumes all episodes are new.
    """

    if new_episodes is None:
        new_episodes = episodes

    episodes, estimates = _partition(episodes)
    new_episodes, _ = _partition(new_episodes)

    episode_rewards = []
    episode_lengths = []
    policy_rewards = collections.defaultdict(list)
    custom_metrics = collections.defaultdict(list)
    perf_stats = collections.defaultdict(list)
    hist_stats = collections.defaultdict(list)
    for episode in episodes:
        episode_lengths.append(episode.episode_length)
        episode_rewards.append(episode.episode_reward)
        for k, v in episode.custom_metrics.items():
            custom_metrics[k].append(v)
        for k, v in episode.perf_stats.items():
            perf_stats[k].append(v)
        for (_, policy_id), reward in episode.agent_rewards.items():
            if policy_id != DEFAULT_POLICY_ID:
                policy_rewards[policy_id].append(reward)
        for k, v in episode.hist_data.items():
            hist_stats[k] += v
    if episode_rewards:
        min_reward = min(episode_rewards)
        max_reward = max(episode_rewards)
        avg_reward = np.mean(episode_rewards)
    else:
        min_reward = float("nan")
        max_reward = float("nan")
        avg_reward = float("nan")
    if episode_lengths:
        avg_length = np.mean(episode_lengths)
    else:
        avg_length = float("nan")

    # Show as histogram distributions.
    hist_stats["episode_reward"] = episode_rewards
    hist_stats["episode_lengths"] = episode_lengths

    policy_reward_min = {}
    policy_reward_mean = {}
    policy_reward_max = {}
    for policy_id, rewards in policy_rewards.copy().items():
        policy_reward_min[policy_id] = np.min(rewards)
        policy_reward_mean[policy_id] = np.mean(rewards)
        policy_reward_max[policy_id] = np.max(rewards)

        # Show as histogram distributions.
        hist_stats["policy_{}_reward".format(policy_id)] = rewards

    for k, v_list in custom_metrics.copy().items():
        is_mesurable = all([isinstance(v, Number) for v in v_list])
        if is_mesurable:
            filt = [v for v in v_list if not np.isnan(v)]
            custom_metrics[k + "_mean"] = np.mean(filt)
            if filt:
                custom_metrics[k + "_min"] = np.min(filt)
                custom_metrics[k + "_max"] = np.max(filt)
            else:
                custom_metrics[k + "_min"] = float("nan")
                custom_metrics[k + "_max"] = float("nan")
        else:
            not_measurable_metric_samples = [v for v in v_list if not isinstance(v, Number)]
            logger.debug(f"The key {k} in the custom metrics can't be reduced, keeping as it is. "
                         "Example: {not_measurable_metric_samples[0]}")
        del custom_metrics[k]

    for k, v_list in perf_stats.copy().items():
        perf_stats[k] = np.mean(v_list)

    estimators = collections.defaultdict(lambda: collections.defaultdict(list))
    for e in estimates:
        acc = estimators[e.estimator_name]
        for k, v in e.metrics.items():
            acc[k].append(v)
    for name, metrics in estimators.items():
        for k, v_list in metrics.items():
            metrics[k] = np.mean(v_list)
        estimators[name] = dict(metrics)

    return dict(
        episode_reward_max=max_reward,
        episode_reward_min=min_reward,
        episode_reward_mean=avg_reward,
        episode_len_mean=avg_length,
        episodes_this_iter=len(new_episodes),
        policy_reward_min=policy_reward_min,
        policy_reward_max=policy_reward_max,
        policy_reward_mean=policy_reward_mean,
        custom_metrics=dict(custom_metrics),
        hist_stats=dict(hist_stats),
        sampler_perf=dict(perf_stats),
        off_policy_estimator=dict(estimators))


def _partition(episodes: List[RolloutMetrics]
               ) -> Tuple[List[RolloutMetrics], List[OffPolicyEstimate]]:
    """Divides metrics data into true rollouts vs off-policy estimates."""

    rollouts, estimates = [], []
    for e in episodes:
        if isinstance(e, RolloutMetrics):
            rollouts.append(e)
        elif isinstance(e, OffPolicyEstimate):
            estimates.append(e)
        else:
            raise ValueError("Unknown metric type: {}".format(e))
    return rollouts, estimates<|MERGE_RESOLUTION|>--- conflicted
+++ resolved
@@ -2,10 +2,7 @@
 import numpy as np
 import collections
 from typing import List, Optional, Tuple, Union
-<<<<<<< HEAD
-=======
 from numbers import Number
->>>>>>> 21b289e9
 
 import ray
 from ray.rllib.evaluation.rollout_metrics import RolloutMetrics
