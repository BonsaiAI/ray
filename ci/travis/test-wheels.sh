--- conflicted
+++ resolved
@@ -91,11 +91,7 @@
 
 elif [[ "$platform" == "macosx" ]]; then
   MACPYTHON_PY_PREFIX=/Library/Frameworks/Python.framework/Versions
-<<<<<<< HEAD
-  PY_WHEEL_VERSIONS=("36" "37" "38")
-=======
   PY_WHEEL_VERSIONS=("cp36m-macosx" "cp37m-macosx" "cp38-macosx")
->>>>>>> 21b289e9
   PY_MMS=("3.6"
           "3.7"
           "3.8")
