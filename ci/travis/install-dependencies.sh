--- conflicted
+++ resolved
@@ -1,130 +1,5 @@
 #!/usr/bin/env bash
 
-<<<<<<< HEAD
-ROOT_DIR=$(cd "$(dirname "${BASH_SOURCE:-$0}")"; pwd)
-
-echo "PYTHON is $PYTHON"
-
-# Make sure all important package versions are static (via env variables
-# or assign default values to them).
-tf_version="$TF_VERSION"
-if [[ $tf_version == "" ]]; then tf_version="2.0.0b1"; fi
-echo "tf_version is $tf_version"
-tfp_version="$TFP_VERSION"
-if [[ tfp_version == "" ]]; then tfp_version="0.8"; fi
-echo "tfp_version is $tfp_version"
-torch_version="$TORCH_VERSION"
-if [[ torch_version == "" ]]; then torch_version="1.4"; fi
-echo "torch_version is $torch_version"
-
-platform="unknown"
-unamestr="$(uname)"
-if [[ "$unamestr" == "Linux" ]]; then
-  echo "Platform is linux."
-  platform="linux"
-elif [[ "$unamestr" == "Darwin" ]]; then
-  echo "Platform is macosx."
-  platform="macosx"
-else
-  echo "Unrecognized platform."
-  exit 1
-fi
-
-# Upgrade pip and other packages to avoid incompatibility ERRORS.
-pip install --upgrade pip # setuptools cloudpickle urllib3
-
-# If we're in a CI environment, do some configuration
-if [ "${TRAVIS-}" = true ] || [ -n "${GITHUB_WORKFLOW-}" ]; then
-  pip config --user set global.disable-pip-version-check True
-  pip config --user set global.no-color True
-  pip config --user set global.progress_bar off
-  pip config --user set global.quiet True
-fi
-
-if [[ "$PYTHON" == "3.6" ]] && [[ "$platform" == "linux" ]]; then
-  sudo apt-get update
-  sudo apt-get install -y build-essential curl unzip tmux gdb libunwind-dev
-  # Install miniconda.
-  wget -q https://repo.continuum.io/miniconda/Miniconda3-4.7.12-Linux-x86_64.sh -O miniconda.sh -nv
-  bash miniconda.sh -b -p $HOME/miniconda
-  export PATH="$HOME/miniconda/bin:$PATH"
-  "${ROOT_DIR}/install-strace.sh" || true
-  pip install scipy tensorflow==$tf_version \
-    cython==0.29.0 gym \
-    opencv-python-headless pyyaml pandas==0.24.2 requests \
-    feather-format lxml openpyxl xlrd py-spy pytest pytest-timeout networkx tabulate aiohttp \
-    uvicorn dataclasses pygments werkzeug kubernetes flask grpcio pytest-sugar pytest-rerunfailures pytest-asyncio \
-    blist scikit-learn numba
-elif [[ "$PYTHON" == "3.6" ]] && [[ "$platform" == "macosx" ]]; then
-  # Install miniconda.
-  wget -q https://repo.continuum.io/miniconda/Miniconda3-4.7.12-MacOSX-x86_64.sh -O miniconda.sh -nv
-  bash miniconda.sh -b -p $HOME/miniconda
-  export PATH="$HOME/miniconda/bin:$PATH"
-  pip install scipy tensorflow==$tf_version \
-    cython==0.29.0 gym \
-    opencv-python-headless pyyaml pandas==0.24.2 requests \
-    feather-format lxml openpyxl xlrd py-spy pytest pytest-timeout networkx tabulate aiohttp \
-    uvicorn dataclasses pygments werkzeug kubernetes flask grpcio pytest-sugar pytest-rerunfailures pytest-asyncio \
-    blist scikit-learn numba
-elif [[ "$LINT" == "1" ]]; then
-  sudo apt-get update
-  sudo apt-get install -y build-essential curl unzip
-  # Install miniconda.
-  wget -q https://repo.continuum.io/miniconda/Miniconda3-4.7.12-Linux-x86_64.sh -O miniconda.sh -nv
-  bash miniconda.sh -b -p $HOME/miniconda
-  export PATH="$HOME/miniconda/bin:$PATH"
-  # Install Python linting tools.
-  pip install flake8==3.7.7 flake8-comprehensions flake8-quotes==2.0.0
-  # Install TypeScript and HTML linting tools.
-  pushd "$ROOT_DIR/../../python/ray/dashboard/client"
-    source "$HOME/.nvm/nvm.sh"
-    nvm install node
-    nvm use node
-    npm ci
-  popd
-elif [[ "$LINUX_WHEELS" == "1" ]]; then
-  sudo apt-get install docker
-  sudo usermod -a -G docker travis
-elif [[ "$MAC_WHEELS" == "1" ]]; then
-  :
-else
-  echo "Unrecognized environment."
-  exit 1
-fi
-
-# Install modules needed in all jobs.
-pip install dm-tree
-
-# Additional RLlib dependencies.
-if [[ "$RLLIB_TESTING" == "1" ]]; then
-  pip install tensorflow-probability==$tfp_version gast==0.2.2 \
-    torch==$torch_version torchvision \
-    atari_py gym[atari] lz4 smart_open
-fi
-
-# Additional streaming dependencies.
-if [[ "$RAY_CI_STREAMING_PYTHON_AFFECTED" == "1" ]]; then
-  pip install -q msgpack>=0.6.2
-fi
-
-if [[ "$PYTHON" == "3.6" ]] || [[ "$MAC_WHEELS" == "1" ]]; then
-  # Install the latest version of Node.js in order to build the dashboard.
-  if which node > /dev/null
-  then
-    node -v
-    npm -v
-    echo "node is installed, skipping..."
-  else
-    echo "node not installed, installing..."
-
-    source "$HOME/.nvm/nvm.sh"
-    nvm install node
-  fi
-fi
-
-pip install psutil setproctitle \
-        --target="$ROOT_DIR/../../python/ray/thirdparty_files"
-=======
 { SHELLOPTS_STACK="${SHELLOPTS_STACK-}|$(set +o); set -$-"; } 2> /dev/null  # Push caller's shell options (quietly)
 
 set -euxo pipefail
@@ -234,8 +109,17 @@
     # Install the latest version of Node.js in order to build the dashboard.
     (
       set +x # suppress set -x since it'll get very noisy here
-      . "${HOME}/.nvm/nvm.sh"
-      nvm install node
+      if which node > /dev/null
+      then
+        node -v
+        npm -v
+        echo "node is installed, skipping..."
+      else
+        echo "node not installed, installing..."
+
+        source "$HOME/.nvm/nvm.sh"
+        nvm install node
+      fi
       nvm use --silent node
       npm config set loglevel warn  # make NPM quieter
     )
@@ -298,5 +182,4 @@
 
 install_dependencies "$@"
 
-{ set -vx; eval "${SHELLOPTS_STACK##*|}"; SHELLOPTS_STACK="${SHELLOPTS_STACK%|*}"; } 2> /dev/null  # Pop caller's shell options (quietly)
->>>>>>> 708dff6d
+{ set -vx; eval "${SHELLOPTS_STACK##*|}"; SHELLOPTS_STACK="${SHELLOPTS_STACK%|*}"; } 2> /dev/null  # Pop caller's shell options (quietly)