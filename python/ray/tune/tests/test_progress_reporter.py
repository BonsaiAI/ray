--- conflicted
+++ resolved
@@ -449,17 +449,12 @@
             try:
                 self.assertIn(VERBOSE_EXP_OUT_1, output)
                 self.assertIn(VERBOSE_EXP_OUT_2, output)
-<<<<<<< HEAD
-                self.assertIn(VERBOSE_TRIAL_NORM, output)
-                self.assertNotIn(VERBOSE_TRIAL_DETAIL, output)
-=======
                 # TODO(Edi): revert this after figuring out the error
                 # self.assertIn(VERBOSE_TRIAL_NORM, output)
                 # self.assertNotIn(VERBOSE_TRIAL_DETAIL, output)
                 trial_norm = VERBOSE_TRIAL_NORM in output
                 trial_detail = VERBOSE_TRIAL_DETAIL in output
                 self.assertTrue(trial_norm or trial_detail)
->>>>>>> 21b289e9
             except Exception:
                 print("*** BEGIN OUTPUT ***")
                 print(output)
@@ -471,17 +466,12 @@
             try:
                 self.assertIn(VERBOSE_EXP_OUT_1, output)
                 self.assertIn(VERBOSE_EXP_OUT_2, output)
-<<<<<<< HEAD
-                self.assertNotIn(VERBOSE_TRIAL_NORM, output)
-                self.assertIn(VERBOSE_TRIAL_DETAIL, output)
-=======
                 # TODO(Edi): revert this after figuring out the error
                 # self.assertNotIn(VERBOSE_TRIAL_NORM, output)
                 # self.assertIn(VERBOSE_TRIAL_DETAIL, output)
                 trial_norm = VERBOSE_TRIAL_NORM in output
                 trial_detail = VERBOSE_TRIAL_DETAIL in output
                 self.assertTrue(trial_norm or trial_detail)
->>>>>>> 21b289e9
             except Exception:
                 print("*** BEGIN OUTPUT ***")
                 print(output)
