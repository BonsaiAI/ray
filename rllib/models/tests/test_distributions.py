from functools import partial
import numpy as np
from gym.spaces import Box, Dict, Tuple
from scipy.stats import beta, norm
import tree
import unittest

from ray.rllib.models.jax.jax_action_dist import JAXCategorical
from ray.rllib.models.tf.tf_action_dist import Beta, Categorical, \
    DiagGaussian, GumbelSoftmax, MultiActionDistribution, MultiCategorical, \
    SquashedGaussian
from ray.rllib.models.torch.torch_action_dist import TorchBeta, \
    TorchCategorical, TorchDiagGaussian, TorchMultiActionDistribution, \
    TorchMultiCategorical, TorchSquashedGaussian
from ray.rllib.utils.framework import try_import_tf, try_import_torch
from ray.rllib.utils.numpy import MIN_LOG_NN_OUTPUT, MAX_LOG_NN_OUTPUT, \
    softmax, SMALL_NUMBER, LARGE_INTEGER
from ray.rllib.utils.test_utils import check, framework_iterator

tf1, tf, tfv = try_import_tf()
torch, _ = try_import_torch()


class TestDistributions(unittest.TestCase):
    """Tests ActionDistribution classes."""

    def _stability_test(self,
                        distribution_cls,
                        network_output_shape,
                        fw,
                        sess=None,
                        bounds=None,
                        extra_kwargs=None):
        extreme_values = [
            0.0,
            float(LARGE_INTEGER),
            -float(LARGE_INTEGER),
            1.1e-34,
            1.1e34,
            -1.1e-34,
            -1.1e34,
            SMALL_NUMBER,
            -SMALL_NUMBER,
        ]
        inputs = np.zeros(shape=network_output_shape, dtype=np.float32)
        for batch_item in range(network_output_shape[0]):
            for num in range(len(inputs[batch_item]) // 2):
                inputs[batch_item][num] = np.random.choice(extreme_values)
            else:
                # For Gaussians, the second half of the vector is
                # log standard deviations, and should therefore be
                # the log of a positive number >= 1.
                inputs[batch_item][num] = np.log(
                    max(1, np.random.choice((extreme_values))))

        dist = distribution_cls(inputs, {}, **(extra_kwargs or {}))
        for _ in range(100):
            sample = dist.sample()
            if fw == "jax":
                sample_check = sample
            elif fw != "tf":
                sample_check = sample.numpy()
            else:
                sample_check = sess.run(sample)
            assert not np.any(np.isnan(sample_check))
            assert np.all(np.isfinite(sample_check))
            if bounds:
                assert np.min(sample_check) >= bounds[0]
                assert np.max(sample_check) <= bounds[1]
                # Make sure bounds make sense and are actually also being
                # sampled.
                if isinstance(bounds[0], int):
                    assert isinstance(bounds[1], int)
                    assert bounds[0] in sample_check
                    assert bounds[1] in sample_check
            logp = dist.logp(sample)
            if fw == "jax":
                logp_check = logp
            elif fw != "tf":
                logp_check = logp.numpy()
            else:
                logp_check = sess.run(logp)
            assert not np.any(np.isnan(logp_check))
            assert np.all(np.isfinite(logp_check))

    def test_categorical(self):
        batch_size = 10000
        num_categories = 4
        # Create categorical distribution with n categories.
        inputs_space = Box(
            -1.0, 2.0, shape=(batch_size, num_categories), dtype=np.float32)
        values_space = Box(
            0, num_categories - 1, shape=(batch_size, ), dtype=np.int32)

        inputs = inputs_space.sample()
<<<<<<< HEAD

        for fw, sess in framework_iterator(session=True):
=======
        # TODO(Edi): removing jax framework because is failing in ADO
        for fw, sess in framework_iterator(
                session=True, frameworks=("tf", "tf2", "torch")):
>>>>>>> 21b289e9
            # Create the correct distribution object.
            cls = JAXCategorical if fw == "jax" else Categorical if \
                fw != "torch" else TorchCategorical
            categorical = cls(inputs, {})

            # Do a stability test using extreme NN outputs to see whether
            # sampling and logp'ing result in NaN or +/-inf values.
            self._stability_test(
                cls,
                inputs_space.shape,
                fw=fw,
                sess=sess,
                bounds=(0, num_categories - 1))

            # Batch of size=3 and deterministic (True).
            expected = np.transpose(np.argmax(inputs, axis=-1))
            # Sample, expect always max value
            # (max likelihood for deterministic draw).
            out = categorical.deterministic_sample()
            check(out, expected)

            # Batch of size=3 and non-deterministic -> expect roughly the mean.
            out = categorical.sample()
            check(
                np.mean(out) if fw == "jax" else tf.reduce_mean(out)
                if fw != "torch" else torch.mean(out.float()),
                1.0,
                decimals=0)

            # Test log-likelihood outputs.
            probs = softmax(inputs)
            values = values_space.sample()

            out = categorical.logp(values
                                   if fw != "torch" else torch.Tensor(values))
            expected = []
            for i in range(batch_size):
                expected.append(np.sum(np.log(np.array(probs[i][values[i]]))))
            check(out, expected, decimals=4)

            # Test entropy outputs.
            out = categorical.entropy()
            expected_entropy = -np.sum(probs * np.log(probs), -1)
            check(out, expected_entropy)

    def test_multi_categorical(self):
        batch_size = 100
        num_categories = 3
        num_sub_distributions = 5
        # Create 5 categorical distributions of 3 categories each.
        inputs_space = Box(
            -1.0,
            2.0,
            shape=(batch_size, num_sub_distributions * num_categories))
        values_space = Box(
            0,
            num_categories - 1,
            shape=(num_sub_distributions, batch_size),
            dtype=np.int32)

        inputs = inputs_space.sample()
        input_lengths = [num_categories] * num_sub_distributions
        inputs_split = np.split(inputs, num_sub_distributions, axis=1)

        for fw, sess in framework_iterator(session=True):
            # Create the correct distribution object.
            cls = MultiCategorical if fw != "torch" else TorchMultiCategorical
            multi_categorical = cls(inputs, None, input_lengths)

            # Do a stability test using extreme NN outputs to see whether
            # sampling and logp'ing result in NaN or +/-inf values.
            self._stability_test(
                cls,
                inputs_space.shape,
                fw=fw,
                sess=sess,
                bounds=(0, num_categories - 1),
                extra_kwargs={"input_lens": input_lengths})

            # Batch of size=3 and deterministic (True).
            expected = np.transpose(np.argmax(inputs_split, axis=-1))
            # Sample, expect always max value
            # (max likelihood for deterministic draw).
            out = multi_categorical.deterministic_sample()
            check(out, expected)

            # Batch of size=3 and non-deterministic -> expect roughly the mean.
            out = multi_categorical.sample()
            check(
                tf.reduce_mean(out)
                if fw != "torch" else torch.mean(out.float()),
                1.0,
                decimals=0)

            # Test log-likelihood outputs.
            probs = softmax(inputs_split)
            values = values_space.sample()

            out = multi_categorical.logp(values if fw != "torch" else [
                torch.Tensor(values[i]) for i in range(num_sub_distributions)
            ])  # v in np.stack(values, 1)])
            expected = []
            for i in range(batch_size):
                expected.append(
                    np.sum(
                        np.log(
                            np.array([
                                probs[j][i][values[j][i]]
                                for j in range(num_sub_distributions)
                            ]))))
            check(out, expected, decimals=4)

            # Test entropy outputs.
            out = multi_categorical.entropy()
            expected_entropy = -np.sum(np.sum(probs * np.log(probs), 0), -1)
            check(out, expected_entropy)

    def test_squashed_gaussian(self):
        """Tests the SquashedGaussian ActionDistribution for all frameworks."""
        input_space = Box(-2.0, 2.0, shape=(2000, 10))
        low, high = -2.0, 1.0

        for fw, sess in framework_iterator(session=True):
            cls = SquashedGaussian if fw != "torch" else TorchSquashedGaussian

            # Do a stability test using extreme NN outputs to see whether
            # sampling and logp'ing result in NaN or +/-inf values.
            self._stability_test(
                cls, input_space.shape, fw=fw, sess=sess, bounds=(low, high))

            # Batch of size=n and deterministic.
            inputs = input_space.sample()
            means, _ = np.split(inputs, 2, axis=-1)
            squashed_distribution = cls(inputs, {}, low=low, high=high)
            expected = ((np.tanh(means) + 1.0) / 2.0) * (high - low) + low
            # Sample n times, expect always mean value (deterministic draw).
            out = squashed_distribution.deterministic_sample()
            check(out, expected)

            # Batch of size=n and non-deterministic -> expect roughly the mean.
            inputs = input_space.sample()
            means, log_stds = np.split(inputs, 2, axis=-1)
            squashed_distribution = cls(inputs, {}, low=low, high=high)
            expected = ((np.tanh(means) + 1.0) / 2.0) * (high - low) + low
            values = squashed_distribution.sample()
            if sess:
                values = sess.run(values)
            else:
                values = values.numpy()
            self.assertTrue(np.max(values) <= high)
            self.assertTrue(np.min(values) >= low)

            check(np.mean(values), expected.mean(), decimals=1)

            # Test log-likelihood outputs.
            sampled_action_logp = squashed_distribution.logp(
                values if fw != "torch" else torch.Tensor(values))
            if sess:
                sampled_action_logp = sess.run(sampled_action_logp)
            else:
                sampled_action_logp = sampled_action_logp.numpy()
            # Convert to parameters for distr.
            stds = np.exp(
                np.clip(log_stds, MIN_LOG_NN_OUTPUT, MAX_LOG_NN_OUTPUT))
            # Unsquash values, then get log-llh from regular gaussian.
            # atanh_in = np.clip((values - low) / (high - low) * 2.0 - 1.0,
            #   -1.0 + SMALL_NUMBER, 1.0 - SMALL_NUMBER)
            normed_values = (values - low) / (high - low) * 2.0 - 1.0
            save_normed_values = np.clip(normed_values, -1.0 + SMALL_NUMBER,
                                         1.0 - SMALL_NUMBER)
            unsquashed_values = np.arctanh(save_normed_values)
            log_prob_unsquashed = np.sum(
                np.log(norm.pdf(unsquashed_values, means, stds)), -1)
            log_prob = log_prob_unsquashed - \
                np.sum(np.log(1 - np.tanh(unsquashed_values) ** 2),
                       axis=-1)
            check(np.sum(sampled_action_logp), np.sum(log_prob), rtol=0.05)

            # NN output.
            means = np.array([[0.1, 0.2, 0.3, 0.4, 50.0],
                              [-0.1, -0.2, -0.3, -0.4, -1.0]])
            log_stds = np.array([[0.8, -0.2, 0.3, -1.0, 2.0],
                                 [0.7, -0.3, 0.4, -0.9, 2.0]])
            squashed_distribution = cls(
                inputs=np.concatenate([means, log_stds], axis=-1),
                model={},
                low=low,
                high=high)
            # Convert to parameters for distr.
            stds = np.exp(log_stds)
            # Values to get log-likelihoods for.
            values = np.array([[0.9, 0.2, 0.4, -0.1, -1.05],
                               [-0.9, -0.2, 0.4, -0.1, -1.05]])

            # Unsquash values, then get log-llh from regular gaussian.
            unsquashed_values = np.arctanh((values - low) /
                                           (high - low) * 2.0 - 1.0)
            log_prob_unsquashed = \
                np.sum(np.log(norm.pdf(unsquashed_values, means, stds)), -1)
            log_prob = log_prob_unsquashed - \
                np.sum(np.log(1 - np.tanh(unsquashed_values) ** 2),
                       axis=-1)

            outs = squashed_distribution.logp(values if fw != "torch" else
                                              torch.Tensor(values))
            if sess:
                outs = sess.run(outs)
            check(outs, log_prob, decimals=4)

    def test_diag_gaussian(self):
        """Tests the DiagGaussian ActionDistribution for all frameworks."""
        input_space = Box(-2.0, 1.0, shape=(2000, 10))

        for fw, sess in framework_iterator(session=True):
            cls = DiagGaussian if fw != "torch" else TorchDiagGaussian

            # Do a stability test using extreme NN outputs to see whether
            # sampling and logp'ing result in NaN or +/-inf values.
            self._stability_test(cls, input_space.shape, fw=fw, sess=sess)

            # Batch of size=n and deterministic.
            inputs = input_space.sample()
            means, _ = np.split(inputs, 2, axis=-1)
            diag_distribution = cls(inputs, {})
            expected = means
            # Sample n times, expect always mean value (deterministic draw).
            out = diag_distribution.deterministic_sample()
            check(out, expected)

            # Batch of size=n and non-deterministic -> expect roughly the mean.
            inputs = input_space.sample()
            means, log_stds = np.split(inputs, 2, axis=-1)
            diag_distribution = cls(inputs, {})
            expected = means
            values = diag_distribution.sample()
            if sess:
                values = sess.run(values)
            else:
                values = values.numpy()
            check(np.mean(values), expected.mean(), decimals=1)

            # Test log-likelihood outputs.
            sampled_action_logp = diag_distribution.logp(
                values if fw != "torch" else torch.Tensor(values))
            if sess:
                sampled_action_logp = sess.run(sampled_action_logp)
            else:
                sampled_action_logp = sampled_action_logp.numpy()

            # NN output.
            means = np.array(
                [[0.1, 0.2, 0.3, 0.4, 50.0], [-0.1, -0.2, -0.3, -0.4, -1.0]],
                dtype=np.float32)
            log_stds = np.array(
                [[0.8, -0.2, 0.3, -1.0, 2.0], [0.7, -0.3, 0.4, -0.9, 2.0]],
                dtype=np.float32)

            diag_distribution = cls(
                inputs=np.concatenate([means, log_stds], axis=-1), model={})
            # Convert to parameters for distr.
            stds = np.exp(log_stds)
            # Values to get log-likelihoods for.
            values = np.array([[0.9, 0.2, 0.4, -0.1, -1.05],
                               [-0.9, -0.2, 0.4, -0.1, -1.05]])

            # get log-llh from regular gaussian.
            log_prob = np.sum(np.log(norm.pdf(values, means, stds)), -1)

            outs = diag_distribution.logp(values if fw != "torch" else
                                          torch.Tensor(values))
            if sess:
                outs = sess.run(outs)
            check(outs, log_prob, decimals=4)

    def test_beta(self):
        input_space = Box(-2.0, 1.0, shape=(2000, 10))
        low, high = -1.0, 2.0
        plain_beta_value_space = Box(0.0, 1.0, shape=(2000, 5))

        for fw, sess in framework_iterator(session=True):
            cls = TorchBeta if fw == "torch" else Beta
            inputs = input_space.sample()
            beta_distribution = cls(inputs, {}, low=low, high=high)

            inputs = beta_distribution.inputs
            if sess:
                inputs = sess.run(inputs)
            else:
                inputs = inputs.numpy()
            alpha, beta_ = np.split(inputs, 2, axis=-1)

            # Mean for a Beta distribution: 1 / [1 + (beta/alpha)]
            expected = (1.0 / (1.0 + beta_ / alpha)) * (high - low) + low
            # Sample n times, expect always mean value (deterministic draw).
            out = beta_distribution.deterministic_sample()
            check(out, expected, rtol=0.01)

            # Batch of size=n and non-deterministic -> expect roughly the mean.
            values = beta_distribution.sample()
            if sess:
                values = sess.run(values)
            else:
                values = values.numpy()
            self.assertTrue(np.max(values) <= high)
            self.assertTrue(np.min(values) >= low)

            check(np.mean(values), expected.mean(), decimals=1)

            # Test log-likelihood outputs (against scipy).
            inputs = input_space.sample()
            beta_distribution = cls(inputs, {}, low=low, high=high)
            inputs = beta_distribution.inputs
            if sess:
                inputs = sess.run(inputs)
            else:
                inputs = inputs.numpy()
            alpha, beta_ = np.split(inputs, 2, axis=-1)

            values = plain_beta_value_space.sample()
            values_scaled = values * (high - low) + low
            if fw == "torch":
                values_scaled = torch.Tensor(values_scaled)
            out = beta_distribution.logp(values_scaled)
            check(
                out,
                np.sum(np.log(beta.pdf(values, alpha, beta_)), -1),
                rtol=0.01)

            # TODO(sven): Test entropy outputs (against scipy).

    def test_gumbel_softmax(self):
        """Tests the GumbelSoftmax ActionDistribution (tf + eager only)."""
        for fw, sess in framework_iterator(
                frameworks=("tf2", "tf", "tfe"), session=True):
            batch_size = 1000
            num_categories = 5
            input_space = Box(-1.0, 1.0, shape=(batch_size, num_categories))

            # Batch of size=n and deterministic.
            inputs = input_space.sample()
            gumbel_softmax = GumbelSoftmax(inputs, {}, temperature=1.0)

            expected = softmax(inputs)
            # Sample n times, expect always mean value (deterministic draw).
            out = gumbel_softmax.deterministic_sample()
            check(out, expected)

            # Batch of size=n and non-deterministic -> expect roughly that
            # the max-likelihood (argmax) ints are output (most of the time).
            inputs = input_space.sample()
            gumbel_softmax = GumbelSoftmax(inputs, {}, temperature=1.0)
            expected_mean = np.mean(np.argmax(inputs, -1)).astype(np.float32)
            outs = gumbel_softmax.sample()
            if sess:
                outs = sess.run(outs)
            check(np.mean(np.argmax(outs, -1)), expected_mean, rtol=0.08)

    def test_multi_action_distribution(self):
        """Tests the MultiActionDistribution (across all frameworks)."""
        batch_size = 1000
        input_space = Tuple([
            Box(-10.0, 10.0, shape=(batch_size, 4)),
            Box(-2.0, 2.0, shape=(
                batch_size,
                6,
            )),
            Dict({
                "a": Box(-1.0, 1.0, shape=(batch_size, 4))
            }),
        ])
        std_space = Box(
            -0.05, 0.05, shape=(
                batch_size,
                3,
            ))

        low, high = -1.0, 1.0
        value_space = Tuple([
            Box(0, 3, shape=(batch_size, ), dtype=np.int32),
            Box(-2.0, 2.0, shape=(batch_size, 3), dtype=np.float32),
            Dict({
                "a": Box(0.0, 1.0, shape=(batch_size, 2), dtype=np.float32)
            })
        ])

        for fw, sess in framework_iterator(session=True):
            if fw == "torch":
                cls = TorchMultiActionDistribution
                child_distr_cls = [
                    TorchCategorical, TorchDiagGaussian,
                    partial(TorchBeta, low=low, high=high)
                ]
            else:
                cls = MultiActionDistribution
                child_distr_cls = [
                    Categorical,
                    DiagGaussian,
                    partial(Beta, low=low, high=high),
                ]

            inputs = list(input_space.sample())
            distr = cls(
                np.concatenate([inputs[0], inputs[1], inputs[2]["a"]], axis=1),
                model={},
                action_space=value_space,
                child_distributions=child_distr_cls,
                input_lens=[4, 6, 4])

            # Adjust inputs for the Beta distr just as Beta itself does.
            inputs[2]["a"] = np.clip(inputs[2]["a"], np.log(SMALL_NUMBER),
                                     -np.log(SMALL_NUMBER))
            inputs[2]["a"] = np.log(np.exp(inputs[2]["a"]) + 1.0) + 1.0
            # Sample deterministically.
            expected_det = [
                np.argmax(inputs[0], axis=-1),
                inputs[1][:, :3],  # [:3]=Mean values.
                # Mean for a Beta distribution:
                # 1 / [1 + (beta/alpha)] * range + low
                (1.0 / (1.0 + inputs[2]["a"][:, 2:] / inputs[2]["a"][:, 0:2]))
                * (high - low) + low,
            ]
            out = distr.deterministic_sample()
            if sess:
                out = sess.run(out)
            check(out[0], expected_det[0])
            check(out[1], expected_det[1])
            check(out[2]["a"], expected_det[2])

            # Stochastic sampling -> expect roughly the mean.
            inputs = list(input_space.sample())
            # Fix categorical inputs (not needed for distribution itself, but
            # for our expectation calculations).
            inputs[0] = softmax(inputs[0], -1)
            # Fix std inputs (shouldn't be too large for this test).
            inputs[1][:, 3:] = std_space.sample()
            # Adjust inputs for the Beta distr just as Beta itself does.
            inputs[2]["a"] = np.clip(inputs[2]["a"], np.log(SMALL_NUMBER),
                                     -np.log(SMALL_NUMBER))
            inputs[2]["a"] = np.log(np.exp(inputs[2]["a"]) + 1.0) + 1.0
            distr = cls(
                np.concatenate([inputs[0], inputs[1], inputs[2]["a"]], axis=1),
                model={},
                action_space=value_space,
                child_distributions=child_distr_cls,
                input_lens=[4, 6, 4])
            expected_mean = [
                np.mean(np.sum(inputs[0] * np.array([0, 1, 2, 3]), -1)),
                inputs[1][:, :3],  # [:3]=Mean values.
                # Mean for a Beta distribution:
                # 1 / [1 + (beta/alpha)] * range + low
                (1.0 / (1.0 + inputs[2]["a"][:, 2:] / inputs[2]["a"][:, :2])) *
                (high - low) + low,
            ]
            out = distr.sample()
            if sess:
                out = sess.run(out)
            out = list(out)
            if fw == "torch":
                out[0] = out[0].numpy()
                out[1] = out[1].numpy()
                out[2]["a"] = out[2]["a"].numpy()
            check(np.mean(out[0]), expected_mean[0], decimals=1)
            check(np.mean(out[1], 0), np.mean(expected_mean[1], 0), decimals=1)
            check(
                np.mean(out[2]["a"], 0),
                np.mean(expected_mean[2], 0),
                decimals=1)

            # Test log-likelihood outputs.
            # Make sure beta-values are within 0.0 and 1.0 for the numpy
            # calculation (which doesn't have scaling).
            inputs = list(input_space.sample())
            # Adjust inputs for the Beta distr just as Beta itself does.
            inputs[2]["a"] = np.clip(inputs[2]["a"], np.log(SMALL_NUMBER),
                                     -np.log(SMALL_NUMBER))
            inputs[2]["a"] = np.log(np.exp(inputs[2]["a"]) + 1.0) + 1.0
            distr = cls(
                np.concatenate([inputs[0], inputs[1], inputs[2]["a"]], axis=1),
                model={},
                action_space=value_space,
                child_distributions=child_distr_cls,
                input_lens=[4, 6, 4])
            inputs[0] = softmax(inputs[0], -1)
            values = list(value_space.sample())
            log_prob_beta = np.log(
                beta.pdf(values[2]["a"], inputs[2]["a"][:, :2],
                         inputs[2]["a"][:, 2:]))
            # Now do the up-scaling for [2] (beta values) to be between
            # low/high.
            values[2]["a"] = values[2]["a"] * (high - low) + low
            inputs[1][:, 3:] = np.exp(inputs[1][:, 3:])
            expected_log_llh = np.sum(
                np.concatenate([
                    np.expand_dims(
                        np.log(
                            [i[values[0][j]]
                             for j, i in enumerate(inputs[0])]), -1),
                    np.log(
                        norm.pdf(values[1], inputs[1][:, :3],
                                 inputs[1][:, 3:])), log_prob_beta
                ], -1), -1)

            values[0] = np.expand_dims(values[0], -1)
            if fw == "torch":
                values = tree.map_structure(lambda s: torch.Tensor(s), values)
            # Test all flattened input.
            concat = np.concatenate(tree.flatten(values),
                                    -1).astype(np.float32)
            out = distr.logp(concat)
            if sess:
                out = sess.run(out)
            check(out, expected_log_llh, atol=15)
            # Test structured input.
            out = distr.logp(values)
            if sess:
                out = sess.run(out)
            check(out, expected_log_llh, atol=15)
            # Test flattened input.
            out = distr.logp(tree.flatten(values))
            if sess:
                out = sess.run(out)
            check(out, expected_log_llh, atol=15)


if __name__ == "__main__":
    import pytest
    import sys
    sys.exit(pytest.main(["-v", __file__]))<|MERGE_RESOLUTION|>--- conflicted
+++ resolved
@@ -93,14 +93,9 @@
             0, num_categories - 1, shape=(batch_size, ), dtype=np.int32)
 
         inputs = inputs_space.sample()
-<<<<<<< HEAD
-
-        for fw, sess in framework_iterator(session=True):
-=======
         # TODO(Edi): removing jax framework because is failing in ADO
         for fw, sess in framework_iterator(
                 session=True, frameworks=("tf", "tf2", "torch")):
->>>>>>> 21b289e9
             # Create the correct distribution object.
             cls = JAXCategorical if fw == "jax" else Categorical if \
                 fw != "torch" else TorchCategorical
